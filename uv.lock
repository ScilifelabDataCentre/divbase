version = 1
revision = 2
requires-python = ">=3.12"
resolution-markers = [
    "python_full_version >= '3.14'",
    "python_full_version < '3.14'",
]

[manifest]
members = [
    "divbase-api",
    "divbase-cli",
    "divbase-lib",
]

[manifest.dependency-groups]
benchmarking = [
    { name = "matplotlib", specifier = ">=3.10" },
    { name = "requests", specifier = ">=2.32.4" },
    { name = "scipy", specifier = ">=1.16.0" },
    { name = "seaborn", specifier = ">=0.13" },
    { name = "statsmodels", specifier = ">=0.14.4" },
]
dev = [
    { name = "pre-commit", specifier = ">=3.7.0" },
    { name = "pytest", specifier = ">=8.4.0" },
    { name = "pytest-env", specifier = ">=1.1.5" },
]

[[package]]
name = "amqp"
version = "5.3.1"
source = { registry = "https://pypi.org/simple" }
dependencies = [
    { name = "vine" },
]
sdist = { url = "https://files.pythonhosted.org/packages/79/fc/ec94a357dfc6683d8c86f8b4cfa5416a4c36b28052ec8260c77aca96a443/amqp-5.3.1.tar.gz", hash = "sha256:cddc00c725449522023bad949f70fff7b48f0b1ade74d170a6f10ab044739432", size = 129013, upload-time = "2024-11-12T19:55:44.051Z" }
wheels = [
    { url = "https://files.pythonhosted.org/packages/26/99/fc813cd978842c26c82534010ea849eee9ab3a13ea2b74e95cb9c99e747b/amqp-5.3.1-py3-none-any.whl", hash = "sha256:43b3319e1b4e7d1251833a93d672b4af1e40f3d632d479b98661a95f117880a2", size = 50944, upload-time = "2024-11-12T19:55:41.782Z" },
]

[[package]]
name = "annotated-types"
version = "0.7.0"
source = { registry = "https://pypi.org/simple" }
sdist = { url = "https://files.pythonhosted.org/packages/ee/67/531ea369ba64dcff5ec9c3402f9f51bf748cec26dde048a2f973a4eea7f5/annotated_types-0.7.0.tar.gz", hash = "sha256:aff07c09a53a08bc8cfccb9c85b05f1aa9a2a6f23728d790723543408344ce89", size = 16081, upload-time = "2024-05-20T21:33:25.928Z" }
wheels = [
    { url = "https://files.pythonhosted.org/packages/78/b6/6307fbef88d9b5ee7421e68d78a9f162e0da4900bc5f5793f6d3d0e34fb8/annotated_types-0.7.0-py3-none-any.whl", hash = "sha256:1f02e8b43a8fbbc3f3e0d4f0f4bfc8131bcb4eebe8849b8e5c773f3a1c582a53", size = 13643, upload-time = "2024-05-20T21:33:24.1Z" },
]

[[package]]
name = "anyio"
version = "4.9.0"
source = { registry = "https://pypi.org/simple" }
dependencies = [
    { name = "idna" },
    { name = "sniffio" },
    { name = "typing-extensions", marker = "python_full_version < '3.13'" },
]
sdist = { url = "https://files.pythonhosted.org/packages/95/7d/4c1bd541d4dffa1b52bd83fb8527089e097a106fc90b467a7313b105f840/anyio-4.9.0.tar.gz", hash = "sha256:673c0c244e15788651a4ff38710fea9675823028a6f08a5eda409e0c9840a028", size = 190949, upload-time = "2025-03-17T00:02:54.77Z" }
wheels = [
    { url = "https://files.pythonhosted.org/packages/a1/ee/48ca1a7c89ffec8b6a0c5d02b89c305671d5ffd8d3c94acf8b8c408575bb/anyio-4.9.0-py3-none-any.whl", hash = "sha256:9f76d541cad6e36af7beb62e978876f3b41e3e04f2c1fbf0884604c0a9c4d93c", size = 100916, upload-time = "2025-03-17T00:02:52.713Z" },
]

[[package]]
name = "argon2-cffi"
version = "23.1.0"
source = { registry = "https://pypi.org/simple" }
dependencies = [
    { name = "argon2-cffi-bindings" },
]
sdist = { url = "https://files.pythonhosted.org/packages/31/fa/57ec2c6d16ecd2ba0cf15f3c7d1c3c2e7b5fcb83555ff56d7ab10888ec8f/argon2_cffi-23.1.0.tar.gz", hash = "sha256:879c3e79a2729ce768ebb7d36d4609e3a78a4ca2ec3a9f12286ca057e3d0db08", size = 42798, upload-time = "2023-08-15T14:13:12.711Z" }
wheels = [
    { url = "https://files.pythonhosted.org/packages/a4/6a/e8a041599e78b6b3752da48000b14c8d1e8a04ded09c88c714ba047f34f5/argon2_cffi-23.1.0-py3-none-any.whl", hash = "sha256:c670642b78ba29641818ab2e68bd4e6a78ba53b7eff7b4c3815ae16abf91c7ea", size = 15124, upload-time = "2023-08-15T14:13:10.752Z" },
]

[[package]]
name = "argon2-cffi-bindings"
version = "25.1.0"
source = { registry = "https://pypi.org/simple" }
dependencies = [
    { name = "cffi" },
]
sdist = { url = "https://files.pythonhosted.org/packages/5c/2d/db8af0df73c1cf454f71b2bbe5e356b8c1f8041c979f505b3d3186e520a9/argon2_cffi_bindings-25.1.0.tar.gz", hash = "sha256:b957f3e6ea4d55d820e40ff76f450952807013d361a65d7f28acc0acbf29229d", size = 1783441, upload-time = "2025-07-30T10:02:05.147Z" }
wheels = [
    { url = "https://files.pythonhosted.org/packages/60/97/3c0a35f46e52108d4707c44b95cfe2afcafc50800b5450c197454569b776/argon2_cffi_bindings-25.1.0-cp314-cp314t-macosx_10_13_universal2.whl", hash = "sha256:3d3f05610594151994ca9ccb3c771115bdb4daef161976a266f0dd8aa9996b8f", size = 54393, upload-time = "2025-07-30T10:01:40.97Z" },
    { url = "https://files.pythonhosted.org/packages/9d/f4/98bbd6ee89febd4f212696f13c03ca302b8552e7dbf9c8efa11ea4a388c3/argon2_cffi_bindings-25.1.0-cp314-cp314t-macosx_10_13_x86_64.whl", hash = "sha256:8b8efee945193e667a396cbc7b4fb7d357297d6234d30a489905d96caabde56b", size = 29328, upload-time = "2025-07-30T10:01:41.916Z" },
    { url = "https://files.pythonhosted.org/packages/43/24/90a01c0ef12ac91a6be05969f29944643bc1e5e461155ae6559befa8f00b/argon2_cffi_bindings-25.1.0-cp314-cp314t-macosx_11_0_arm64.whl", hash = "sha256:3c6702abc36bf3ccba3f802b799505def420a1b7039862014a65db3205967f5a", size = 31269, upload-time = "2025-07-30T10:01:42.716Z" },
    { url = "https://files.pythonhosted.org/packages/d4/d3/942aa10782b2697eee7af5e12eeff5ebb325ccfb86dd8abda54174e377e4/argon2_cffi_bindings-25.1.0-cp314-cp314t-manylinux_2_26_aarch64.manylinux_2_28_aarch64.whl", hash = "sha256:a1c70058c6ab1e352304ac7e3b52554daadacd8d453c1752e547c76e9c99ac44", size = 86558, upload-time = "2025-07-30T10:01:43.943Z" },
    { url = "https://files.pythonhosted.org/packages/0d/82/b484f702fec5536e71836fc2dbc8c5267b3f6e78d2d539b4eaa6f0db8bf8/argon2_cffi_bindings-25.1.0-cp314-cp314t-manylinux_2_26_x86_64.manylinux_2_28_x86_64.whl", hash = "sha256:e2fd3bfbff3c5d74fef31a722f729bf93500910db650c925c2d6ef879a7e51cb", size = 92364, upload-time = "2025-07-30T10:01:44.887Z" },
    { url = "https://files.pythonhosted.org/packages/c9/c1/a606ff83b3f1735f3759ad0f2cd9e038a0ad11a3de3b6c673aa41c24bb7b/argon2_cffi_bindings-25.1.0-cp314-cp314t-musllinux_1_2_aarch64.whl", hash = "sha256:c4f9665de60b1b0e99bcd6be4f17d90339698ce954cfd8d9cf4f91c995165a92", size = 85637, upload-time = "2025-07-30T10:01:46.225Z" },
    { url = "https://files.pythonhosted.org/packages/44/b4/678503f12aceb0262f84fa201f6027ed77d71c5019ae03b399b97caa2f19/argon2_cffi_bindings-25.1.0-cp314-cp314t-musllinux_1_2_x86_64.whl", hash = "sha256:ba92837e4a9aa6a508c8d2d7883ed5a8f6c308c89a4790e1e447a220deb79a85", size = 91934, upload-time = "2025-07-30T10:01:47.203Z" },
    { url = "https://files.pythonhosted.org/packages/f0/c7/f36bd08ef9bd9f0a9cff9428406651f5937ce27b6c5b07b92d41f91ae541/argon2_cffi_bindings-25.1.0-cp314-cp314t-win32.whl", hash = "sha256:84a461d4d84ae1295871329b346a97f68eade8c53b6ed9a7ca2d7467f3c8ff6f", size = 28158, upload-time = "2025-07-30T10:01:48.341Z" },
    { url = "https://files.pythonhosted.org/packages/b3/80/0106a7448abb24a2c467bf7d527fe5413b7fdfa4ad6d6a96a43a62ef3988/argon2_cffi_bindings-25.1.0-cp314-cp314t-win_amd64.whl", hash = "sha256:b55aec3565b65f56455eebc9b9f34130440404f27fe21c3b375bf1ea4d8fbae6", size = 32597, upload-time = "2025-07-30T10:01:49.112Z" },
    { url = "https://files.pythonhosted.org/packages/05/b8/d663c9caea07e9180b2cb662772865230715cbd573ba3b5e81793d580316/argon2_cffi_bindings-25.1.0-cp314-cp314t-win_arm64.whl", hash = "sha256:87c33a52407e4c41f3b70a9c2d3f6056d88b10dad7695be708c5021673f55623", size = 28231, upload-time = "2025-07-30T10:01:49.92Z" },
    { url = "https://files.pythonhosted.org/packages/1d/57/96b8b9f93166147826da5f90376e784a10582dd39a393c99bb62cfcf52f0/argon2_cffi_bindings-25.1.0-cp39-abi3-macosx_10_9_universal2.whl", hash = "sha256:aecba1723ae35330a008418a91ea6cfcedf6d31e5fbaa056a166462ff066d500", size = 54121, upload-time = "2025-07-30T10:01:50.815Z" },
    { url = "https://files.pythonhosted.org/packages/0a/08/a9bebdb2e0e602dde230bdde8021b29f71f7841bd54801bcfd514acb5dcf/argon2_cffi_bindings-25.1.0-cp39-abi3-macosx_10_9_x86_64.whl", hash = "sha256:2630b6240b495dfab90aebe159ff784d08ea999aa4b0d17efa734055a07d2f44", size = 29177, upload-time = "2025-07-30T10:01:51.681Z" },
    { url = "https://files.pythonhosted.org/packages/b6/02/d297943bcacf05e4f2a94ab6f462831dc20158614e5d067c35d4e63b9acb/argon2_cffi_bindings-25.1.0-cp39-abi3-macosx_11_0_arm64.whl", hash = "sha256:7aef0c91e2c0fbca6fc68e7555aa60ef7008a739cbe045541e438373bc54d2b0", size = 31090, upload-time = "2025-07-30T10:01:53.184Z" },
    { url = "https://files.pythonhosted.org/packages/c1/93/44365f3d75053e53893ec6d733e4a5e3147502663554b4d864587c7828a7/argon2_cffi_bindings-25.1.0-cp39-abi3-manylinux_2_26_aarch64.manylinux_2_28_aarch64.whl", hash = "sha256:1e021e87faa76ae0d413b619fe2b65ab9a037f24c60a1e6cc43457ae20de6dc6", size = 81246, upload-time = "2025-07-30T10:01:54.145Z" },
    { url = "https://files.pythonhosted.org/packages/09/52/94108adfdd6e2ddf58be64f959a0b9c7d4ef2fa71086c38356d22dc501ea/argon2_cffi_bindings-25.1.0-cp39-abi3-manylinux_2_26_x86_64.manylinux_2_28_x86_64.whl", hash = "sha256:d3e924cfc503018a714f94a49a149fdc0b644eaead5d1f089330399134fa028a", size = 87126, upload-time = "2025-07-30T10:01:55.074Z" },
    { url = "https://files.pythonhosted.org/packages/72/70/7a2993a12b0ffa2a9271259b79cc616e2389ed1a4d93842fac5a1f923ffd/argon2_cffi_bindings-25.1.0-cp39-abi3-musllinux_1_2_aarch64.whl", hash = "sha256:c87b72589133f0346a1cb8d5ecca4b933e3c9b64656c9d175270a000e73b288d", size = 80343, upload-time = "2025-07-30T10:01:56.007Z" },
    { url = "https://files.pythonhosted.org/packages/78/9a/4e5157d893ffc712b74dbd868c7f62365618266982b64accab26bab01edc/argon2_cffi_bindings-25.1.0-cp39-abi3-musllinux_1_2_x86_64.whl", hash = "sha256:1db89609c06afa1a214a69a462ea741cf735b29a57530478c06eb81dd403de99", size = 86777, upload-time = "2025-07-30T10:01:56.943Z" },
    { url = "https://files.pythonhosted.org/packages/74/cd/15777dfde1c29d96de7f18edf4cc94c385646852e7c7b0320aa91ccca583/argon2_cffi_bindings-25.1.0-cp39-abi3-win32.whl", hash = "sha256:473bcb5f82924b1becbb637b63303ec8d10e84c8d241119419897a26116515d2", size = 27180, upload-time = "2025-07-30T10:01:57.759Z" },
    { url = "https://files.pythonhosted.org/packages/e2/c6/a759ece8f1829d1f162261226fbfd2c6832b3ff7657384045286d2afa384/argon2_cffi_bindings-25.1.0-cp39-abi3-win_amd64.whl", hash = "sha256:a98cd7d17e9f7ce244c0803cad3c23a7d379c301ba618a5fa76a67d116618b98", size = 31715, upload-time = "2025-07-30T10:01:58.56Z" },
    { url = "https://files.pythonhosted.org/packages/42/b9/f8d6fa329ab25128b7e98fd83a3cb34d9db5b059a9847eddb840a0af45dd/argon2_cffi_bindings-25.1.0-cp39-abi3-win_arm64.whl", hash = "sha256:b0fdbcf513833809c882823f98dc2f931cf659d9a1429616ac3adebb49f5db94", size = 27149, upload-time = "2025-07-30T10:01:59.329Z" },
]

[[package]]
name = "asyncpg"
version = "0.30.0"
source = { registry = "https://pypi.org/simple" }
sdist = { url = "https://files.pythonhosted.org/packages/2f/4c/7c991e080e106d854809030d8584e15b2e996e26f16aee6d757e387bc17d/asyncpg-0.30.0.tar.gz", hash = "sha256:c551e9928ab6707602f44811817f82ba3c446e018bfe1d3abecc8ba5f3eac851", size = 957746, upload-time = "2024-10-20T00:30:41.127Z" }
wheels = [
    { url = "https://files.pythonhosted.org/packages/4b/64/9d3e887bb7b01535fdbc45fbd5f0a8447539833b97ee69ecdbb7a79d0cb4/asyncpg-0.30.0-cp312-cp312-macosx_10_13_x86_64.whl", hash = "sha256:c902a60b52e506d38d7e80e0dd5399f657220f24635fee368117b8b5fce1142e", size = 673162, upload-time = "2024-10-20T00:29:41.88Z" },
    { url = "https://files.pythonhosted.org/packages/6e/eb/8b236663f06984f212a087b3e849731f917ab80f84450e943900e8ca4052/asyncpg-0.30.0-cp312-cp312-macosx_11_0_arm64.whl", hash = "sha256:aca1548e43bbb9f0f627a04666fedaca23db0a31a84136ad1f868cb15deb6e3a", size = 637025, upload-time = "2024-10-20T00:29:43.352Z" },
    { url = "https://files.pythonhosted.org/packages/cc/57/2dc240bb263d58786cfaa60920779af6e8d32da63ab9ffc09f8312bd7a14/asyncpg-0.30.0-cp312-cp312-manylinux_2_17_aarch64.manylinux2014_aarch64.whl", hash = "sha256:6c2a2ef565400234a633da0eafdce27e843836256d40705d83ab7ec42074efb3", size = 3496243, upload-time = "2024-10-20T00:29:44.922Z" },
    { url = "https://files.pythonhosted.org/packages/f4/40/0ae9d061d278b10713ea9021ef6b703ec44698fe32178715a501ac696c6b/asyncpg-0.30.0-cp312-cp312-manylinux_2_17_x86_64.manylinux2014_x86_64.whl", hash = "sha256:1292b84ee06ac8a2ad8e51c7475aa309245874b61333d97411aab835c4a2f737", size = 3575059, upload-time = "2024-10-20T00:29:46.891Z" },
    { url = "https://files.pythonhosted.org/packages/c3/75/d6b895a35a2c6506952247640178e5f768eeb28b2e20299b6a6f1d743ba0/asyncpg-0.30.0-cp312-cp312-musllinux_1_2_aarch64.whl", hash = "sha256:0f5712350388d0cd0615caec629ad53c81e506b1abaaf8d14c93f54b35e3595a", size = 3473596, upload-time = "2024-10-20T00:29:49.201Z" },
    { url = "https://files.pythonhosted.org/packages/c8/e7/3693392d3e168ab0aebb2d361431375bd22ffc7b4a586a0fc060d519fae7/asyncpg-0.30.0-cp312-cp312-musllinux_1_2_x86_64.whl", hash = "sha256:db9891e2d76e6f425746c5d2da01921e9a16b5a71a1c905b13f30e12a257c4af", size = 3641632, upload-time = "2024-10-20T00:29:50.768Z" },
    { url = "https://files.pythonhosted.org/packages/32/ea/15670cea95745bba3f0352341db55f506a820b21c619ee66b7d12ea7867d/asyncpg-0.30.0-cp312-cp312-win32.whl", hash = "sha256:68d71a1be3d83d0570049cd1654a9bdfe506e794ecc98ad0873304a9f35e411e", size = 560186, upload-time = "2024-10-20T00:29:52.394Z" },
    { url = "https://files.pythonhosted.org/packages/7e/6b/fe1fad5cee79ca5f5c27aed7bd95baee529c1bf8a387435c8ba4fe53d5c1/asyncpg-0.30.0-cp312-cp312-win_amd64.whl", hash = "sha256:9a0292c6af5c500523949155ec17b7fe01a00ace33b68a476d6b5059f9630305", size = 621064, upload-time = "2024-10-20T00:29:53.757Z" },
    { url = "https://files.pythonhosted.org/packages/3a/22/e20602e1218dc07692acf70d5b902be820168d6282e69ef0d3cb920dc36f/asyncpg-0.30.0-cp313-cp313-macosx_10_13_x86_64.whl", hash = "sha256:05b185ebb8083c8568ea8a40e896d5f7af4b8554b64d7719c0eaa1eb5a5c3a70", size = 670373, upload-time = "2024-10-20T00:29:55.165Z" },
    { url = "https://files.pythonhosted.org/packages/3d/b3/0cf269a9d647852a95c06eb00b815d0b95a4eb4b55aa2d6ba680971733b9/asyncpg-0.30.0-cp313-cp313-macosx_11_0_arm64.whl", hash = "sha256:c47806b1a8cbb0a0db896f4cd34d89942effe353a5035c62734ab13b9f938da3", size = 634745, upload-time = "2024-10-20T00:29:57.14Z" },
    { url = "https://files.pythonhosted.org/packages/8e/6d/a4f31bf358ce8491d2a31bfe0d7bcf25269e80481e49de4d8616c4295a34/asyncpg-0.30.0-cp313-cp313-manylinux_2_17_aarch64.manylinux2014_aarch64.whl", hash = "sha256:9b6fde867a74e8c76c71e2f64f80c64c0f3163e687f1763cfaf21633ec24ec33", size = 3512103, upload-time = "2024-10-20T00:29:58.499Z" },
    { url = "https://files.pythonhosted.org/packages/96/19/139227a6e67f407b9c386cb594d9628c6c78c9024f26df87c912fabd4368/asyncpg-0.30.0-cp313-cp313-manylinux_2_17_x86_64.manylinux2014_x86_64.whl", hash = "sha256:46973045b567972128a27d40001124fbc821c87a6cade040cfcd4fa8a30bcdc4", size = 3592471, upload-time = "2024-10-20T00:30:00.354Z" },
    { url = "https://files.pythonhosted.org/packages/67/e4/ab3ca38f628f53f0fd28d3ff20edff1c975dd1cb22482e0061916b4b9a74/asyncpg-0.30.0-cp313-cp313-musllinux_1_2_aarch64.whl", hash = "sha256:9110df111cabc2ed81aad2f35394a00cadf4f2e0635603db6ebbd0fc896f46a4", size = 3496253, upload-time = "2024-10-20T00:30:02.794Z" },
    { url = "https://files.pythonhosted.org/packages/ef/5f/0bf65511d4eeac3a1f41c54034a492515a707c6edbc642174ae79034d3ba/asyncpg-0.30.0-cp313-cp313-musllinux_1_2_x86_64.whl", hash = "sha256:04ff0785ae7eed6cc138e73fc67b8e51d54ee7a3ce9b63666ce55a0bf095f7ba", size = 3662720, upload-time = "2024-10-20T00:30:04.501Z" },
    { url = "https://files.pythonhosted.org/packages/e7/31/1513d5a6412b98052c3ed9158d783b1e09d0910f51fbe0e05f56cc370bc4/asyncpg-0.30.0-cp313-cp313-win32.whl", hash = "sha256:ae374585f51c2b444510cdf3595b97ece4f233fde739aa14b50e0d64e8a7a590", size = 560404, upload-time = "2024-10-20T00:30:06.537Z" },
    { url = "https://files.pythonhosted.org/packages/c8/a4/cec76b3389c4c5ff66301cd100fe88c318563ec8a520e0b2e792b5b84972/asyncpg-0.30.0-cp313-cp313-win_amd64.whl", hash = "sha256:f59b430b8e27557c3fb9869222559f7417ced18688375825f8f12302c34e915e", size = 621623, upload-time = "2024-10-20T00:30:09.024Z" },
]

[[package]]
name = "billiard"
version = "4.2.1"
source = { registry = "https://pypi.org/simple" }
sdist = { url = "https://files.pythonhosted.org/packages/7c/58/1546c970afcd2a2428b1bfafecf2371d8951cc34b46701bea73f4280989e/billiard-4.2.1.tar.gz", hash = "sha256:12b641b0c539073fc8d3f5b8b7be998956665c4233c7c1fcd66a7e677c4fb36f", size = 155031, upload-time = "2024-09-21T13:40:22.491Z" }
wheels = [
    { url = "https://files.pythonhosted.org/packages/30/da/43b15f28fe5f9e027b41c539abc5469052e9d48fd75f8ff094ba2a0ae767/billiard-4.2.1-py3-none-any.whl", hash = "sha256:40b59a4ac8806ba2c2369ea98d876bc6108b051c227baffd928c644d15d8f3cb", size = 86766, upload-time = "2024-09-21T13:40:20.188Z" },
]

[[package]]
name = "boto3"
version = "1.40.31"
source = { registry = "https://pypi.org/simple" }
dependencies = [
    { name = "botocore" },
    { name = "jmespath" },
    { name = "s3transfer" },
]
sdist = { url = "https://files.pythonhosted.org/packages/9c/e6/1a8b1710245aac792ea283051727f4e7f29b4bfb85fd887f4c25aa85b4eb/boto3-1.40.31.tar.gz", hash = "sha256:8c5f1270f09431694412f326cfb5ac9786d41ea3bc6ac54cbb7161d40afc660d", size = 111606, upload-time = "2025-09-15T19:38:46.136Z" }
wheels = [
    { url = "https://files.pythonhosted.org/packages/ee/79/22fd4a4a61cb87f893804d8a36a834c69849a8fe2b0d9e28c2676824bff1/boto3-1.40.31-py3-none-any.whl", hash = "sha256:61d5f9975c54ff919a24ff9d472c6c09c8a443a083fe56d30c04fc22d22ac42b", size = 139343, upload-time = "2025-09-15T19:38:44.707Z" },
]

[[package]]
name = "botocore"
version = "1.40.31"
source = { registry = "https://pypi.org/simple" }
dependencies = [
    { name = "jmespath" },
    { name = "python-dateutil" },
    { name = "urllib3" },
]
sdist = { url = "https://files.pythonhosted.org/packages/42/8a/6ed2ccd9f6b8930ed15e755667f8f5f32a568cf4e3bf31a8526dcf4ce562/botocore-1.40.31.tar.gz", hash = "sha256:9496b91bbe40ed01d341dc8f6ff0492d7f546e80f1a862b00ec5bc9045fa3324", size = 14340752, upload-time = "2025-09-15T19:38:35.659Z" }
wheels = [
    { url = "https://files.pythonhosted.org/packages/42/98/0f6cfbc627a87d84cfc66ceb7d9b71d694313a32cddbe415b9f298c9e50b/botocore-1.40.31-py3-none-any.whl", hash = "sha256:4033a00f8c6a4b5c3acb30af9283963123917227a437e5fc165189d07bd3cf8a", size = 14013342, upload-time = "2025-09-15T19:38:32.098Z" },
]

[[package]]
name = "cachetools"
version = "6.2.1"
source = { registry = "https://pypi.org/simple" }
sdist = { url = "https://files.pythonhosted.org/packages/cc/7e/b975b5814bd36faf009faebe22c1072a1fa1168db34d285ef0ba071ad78c/cachetools-6.2.1.tar.gz", hash = "sha256:3f391e4bd8f8bf0931169baf7456cc822705f4e2a31f840d218f445b9a854201", size = 31325, upload_time = "2025-10-12T14:55:30.139Z" }
wheels = [
    { url = "https://files.pythonhosted.org/packages/96/c5/1e741d26306c42e2bf6ab740b2202872727e0f606033c9dd713f8b93f5a8/cachetools-6.2.1-py3-none-any.whl", hash = "sha256:09868944b6dde876dfd44e1d47e18484541eaf12f26f29b7af91b26cc892d701", size = 11280, upload_time = "2025-10-12T14:55:28.382Z" },
]

[[package]]
name = "celery"
version = "5.5.3"
source = { registry = "https://pypi.org/simple" }
dependencies = [
    { name = "billiard" },
    { name = "click" },
    { name = "click-didyoumean" },
    { name = "click-plugins" },
    { name = "click-repl" },
    { name = "kombu" },
    { name = "python-dateutil" },
    { name = "vine" },
]
sdist = { url = "https://files.pythonhosted.org/packages/bb/7d/6c289f407d219ba36d8b384b42489ebdd0c84ce9c413875a8aae0c85f35b/celery-5.5.3.tar.gz", hash = "sha256:6c972ae7968c2b5281227f01c3a3f984037d21c5129d07bf3550cc2afc6b10a5", size = 1667144, upload-time = "2025-06-01T11:08:12.563Z" }
wheels = [
    { url = "https://files.pythonhosted.org/packages/c9/af/0dcccc7fdcdf170f9a1585e5e96b6fb0ba1749ef6be8c89a6202284759bd/celery-5.5.3-py3-none-any.whl", hash = "sha256:0b5761a07057acee94694464ca482416b959568904c9dfa41ce8413a7d65d525", size = 438775, upload-time = "2025-06-01T11:08:09.94Z" },
]

[[package]]
name = "certifi"
version = "2025.4.26"
source = { registry = "https://pypi.org/simple" }
sdist = { url = "https://files.pythonhosted.org/packages/e8/9e/c05b3920a3b7d20d3d3310465f50348e5b3694f4f88c6daf736eef3024c4/certifi-2025.4.26.tar.gz", hash = "sha256:0a816057ea3cdefcef70270d2c515e4506bbc954f417fa5ade2021213bb8f0c6", size = 160705, upload-time = "2025-04-26T02:12:29.51Z" }
wheels = [
    { url = "https://files.pythonhosted.org/packages/4a/7e/3db2bd1b1f9e95f7cddca6d6e75e2f2bd9f51b1246e546d88addca0106bd/certifi-2025.4.26-py3-none-any.whl", hash = "sha256:30350364dfe371162649852c63336a15c70c6510c2ad5015b21c2345311805f3", size = 159618, upload-time = "2025-04-26T02:12:27.662Z" },
]

[[package]]
name = "cffi"
version = "2.0.0"
source = { registry = "https://pypi.org/simple" }
dependencies = [
    { name = "pycparser", marker = "implementation_name != 'PyPy'" },
]
sdist = { url = "https://files.pythonhosted.org/packages/eb/56/b1ba7935a17738ae8453301356628e8147c79dbb825bcbc73dc7401f9846/cffi-2.0.0.tar.gz", hash = "sha256:44d1b5909021139fe36001ae048dbdde8214afa20200eda0f64c068cac5d5529", size = 523588, upload-time = "2025-09-08T23:24:04.541Z" }
wheels = [
    { url = "https://files.pythonhosted.org/packages/ea/47/4f61023ea636104d4f16ab488e268b93008c3d0bb76893b1b31db1f96802/cffi-2.0.0-cp312-cp312-macosx_10_13_x86_64.whl", hash = "sha256:6d02d6655b0e54f54c4ef0b94eb6be0607b70853c45ce98bd278dc7de718be5d", size = 185271, upload-time = "2025-09-08T23:22:44.795Z" },
    { url = "https://files.pythonhosted.org/packages/df/a2/781b623f57358e360d62cdd7a8c681f074a71d445418a776eef0aadb4ab4/cffi-2.0.0-cp312-cp312-macosx_11_0_arm64.whl", hash = "sha256:8eca2a813c1cb7ad4fb74d368c2ffbbb4789d377ee5bb8df98373c2cc0dee76c", size = 181048, upload-time = "2025-09-08T23:22:45.938Z" },
    { url = "https://files.pythonhosted.org/packages/ff/df/a4f0fbd47331ceeba3d37c2e51e9dfc9722498becbeec2bd8bc856c9538a/cffi-2.0.0-cp312-cp312-manylinux1_i686.manylinux2014_i686.manylinux_2_17_i686.manylinux_2_5_i686.whl", hash = "sha256:21d1152871b019407d8ac3985f6775c079416c282e431a4da6afe7aefd2bccbe", size = 212529, upload-time = "2025-09-08T23:22:47.349Z" },
    { url = "https://files.pythonhosted.org/packages/d5/72/12b5f8d3865bf0f87cf1404d8c374e7487dcf097a1c91c436e72e6badd83/cffi-2.0.0-cp312-cp312-manylinux2014_aarch64.manylinux_2_17_aarch64.whl", hash = "sha256:b21e08af67b8a103c71a250401c78d5e0893beff75e28c53c98f4de42f774062", size = 220097, upload-time = "2025-09-08T23:22:48.677Z" },
    { url = "https://files.pythonhosted.org/packages/c2/95/7a135d52a50dfa7c882ab0ac17e8dc11cec9d55d2c18dda414c051c5e69e/cffi-2.0.0-cp312-cp312-manylinux2014_ppc64le.manylinux_2_17_ppc64le.whl", hash = "sha256:1e3a615586f05fc4065a8b22b8152f0c1b00cdbc60596d187c2a74f9e3036e4e", size = 207983, upload-time = "2025-09-08T23:22:50.06Z" },
    { url = "https://files.pythonhosted.org/packages/3a/c8/15cb9ada8895957ea171c62dc78ff3e99159ee7adb13c0123c001a2546c1/cffi-2.0.0-cp312-cp312-manylinux2014_s390x.manylinux_2_17_s390x.whl", hash = "sha256:81afed14892743bbe14dacb9e36d9e0e504cd204e0b165062c488942b9718037", size = 206519, upload-time = "2025-09-08T23:22:51.364Z" },
    { url = "https://files.pythonhosted.org/packages/78/2d/7fa73dfa841b5ac06c7b8855cfc18622132e365f5b81d02230333ff26e9e/cffi-2.0.0-cp312-cp312-manylinux2014_x86_64.manylinux_2_17_x86_64.whl", hash = "sha256:3e17ed538242334bf70832644a32a7aae3d83b57567f9fd60a26257e992b79ba", size = 219572, upload-time = "2025-09-08T23:22:52.902Z" },
    { url = "https://files.pythonhosted.org/packages/07/e0/267e57e387b4ca276b90f0434ff88b2c2241ad72b16d31836adddfd6031b/cffi-2.0.0-cp312-cp312-musllinux_1_2_aarch64.whl", hash = "sha256:3925dd22fa2b7699ed2617149842d2e6adde22b262fcbfada50e3d195e4b3a94", size = 222963, upload-time = "2025-09-08T23:22:54.518Z" },
    { url = "https://files.pythonhosted.org/packages/b6/75/1f2747525e06f53efbd878f4d03bac5b859cbc11c633d0fb81432d98a795/cffi-2.0.0-cp312-cp312-musllinux_1_2_x86_64.whl", hash = "sha256:2c8f814d84194c9ea681642fd164267891702542f028a15fc97d4674b6206187", size = 221361, upload-time = "2025-09-08T23:22:55.867Z" },
    { url = "https://files.pythonhosted.org/packages/7b/2b/2b6435f76bfeb6bbf055596976da087377ede68df465419d192acf00c437/cffi-2.0.0-cp312-cp312-win32.whl", hash = "sha256:da902562c3e9c550df360bfa53c035b2f241fed6d9aef119048073680ace4a18", size = 172932, upload-time = "2025-09-08T23:22:57.188Z" },
    { url = "https://files.pythonhosted.org/packages/f8/ed/13bd4418627013bec4ed6e54283b1959cf6db888048c7cf4b4c3b5b36002/cffi-2.0.0-cp312-cp312-win_amd64.whl", hash = "sha256:da68248800ad6320861f129cd9c1bf96ca849a2771a59e0344e88681905916f5", size = 183557, upload-time = "2025-09-08T23:22:58.351Z" },
    { url = "https://files.pythonhosted.org/packages/95/31/9f7f93ad2f8eff1dbc1c3656d7ca5bfd8fb52c9d786b4dcf19b2d02217fa/cffi-2.0.0-cp312-cp312-win_arm64.whl", hash = "sha256:4671d9dd5ec934cb9a73e7ee9676f9362aba54f7f34910956b84d727b0d73fb6", size = 177762, upload-time = "2025-09-08T23:22:59.668Z" },
    { url = "https://files.pythonhosted.org/packages/4b/8d/a0a47a0c9e413a658623d014e91e74a50cdd2c423f7ccfd44086ef767f90/cffi-2.0.0-cp313-cp313-macosx_10_13_x86_64.whl", hash = "sha256:00bdf7acc5f795150faa6957054fbbca2439db2f775ce831222b66f192f03beb", size = 185230, upload-time = "2025-09-08T23:23:00.879Z" },
    { url = "https://files.pythonhosted.org/packages/4a/d2/a6c0296814556c68ee32009d9c2ad4f85f2707cdecfd7727951ec228005d/cffi-2.0.0-cp313-cp313-macosx_11_0_arm64.whl", hash = "sha256:45d5e886156860dc35862657e1494b9bae8dfa63bf56796f2fb56e1679fc0bca", size = 181043, upload-time = "2025-09-08T23:23:02.231Z" },
    { url = "https://files.pythonhosted.org/packages/b0/1e/d22cc63332bd59b06481ceaac49d6c507598642e2230f201649058a7e704/cffi-2.0.0-cp313-cp313-manylinux1_i686.manylinux2014_i686.manylinux_2_17_i686.manylinux_2_5_i686.whl", hash = "sha256:07b271772c100085dd28b74fa0cd81c8fb1a3ba18b21e03d7c27f3436a10606b", size = 212446, upload-time = "2025-09-08T23:23:03.472Z" },
    { url = "https://files.pythonhosted.org/packages/a9/f5/a2c23eb03b61a0b8747f211eb716446c826ad66818ddc7810cc2cc19b3f2/cffi-2.0.0-cp313-cp313-manylinux2014_aarch64.manylinux_2_17_aarch64.whl", hash = "sha256:d48a880098c96020b02d5a1f7d9251308510ce8858940e6fa99ece33f610838b", size = 220101, upload-time = "2025-09-08T23:23:04.792Z" },
    { url = "https://files.pythonhosted.org/packages/f2/7f/e6647792fc5850d634695bc0e6ab4111ae88e89981d35ac269956605feba/cffi-2.0.0-cp313-cp313-manylinux2014_ppc64le.manylinux_2_17_ppc64le.whl", hash = "sha256:f93fd8e5c8c0a4aa1f424d6173f14a892044054871c771f8566e4008eaa359d2", size = 207948, upload-time = "2025-09-08T23:23:06.127Z" },
    { url = "https://files.pythonhosted.org/packages/cb/1e/a5a1bd6f1fb30f22573f76533de12a00bf274abcdc55c8edab639078abb6/cffi-2.0.0-cp313-cp313-manylinux2014_s390x.manylinux_2_17_s390x.whl", hash = "sha256:dd4f05f54a52fb558f1ba9f528228066954fee3ebe629fc1660d874d040ae5a3", size = 206422, upload-time = "2025-09-08T23:23:07.753Z" },
    { url = "https://files.pythonhosted.org/packages/98/df/0a1755e750013a2081e863e7cd37e0cdd02664372c754e5560099eb7aa44/cffi-2.0.0-cp313-cp313-manylinux2014_x86_64.manylinux_2_17_x86_64.whl", hash = "sha256:c8d3b5532fc71b7a77c09192b4a5a200ea992702734a2e9279a37f2478236f26", size = 219499, upload-time = "2025-09-08T23:23:09.648Z" },
    { url = "https://files.pythonhosted.org/packages/50/e1/a969e687fcf9ea58e6e2a928ad5e2dd88cc12f6f0ab477e9971f2309b57c/cffi-2.0.0-cp313-cp313-musllinux_1_2_aarch64.whl", hash = "sha256:d9b29c1f0ae438d5ee9acb31cadee00a58c46cc9c0b2f9038c6b0b3470877a8c", size = 222928, upload-time = "2025-09-08T23:23:10.928Z" },
    { url = "https://files.pythonhosted.org/packages/36/54/0362578dd2c9e557a28ac77698ed67323ed5b9775ca9d3fe73fe191bb5d8/cffi-2.0.0-cp313-cp313-musllinux_1_2_x86_64.whl", hash = "sha256:6d50360be4546678fc1b79ffe7a66265e28667840010348dd69a314145807a1b", size = 221302, upload-time = "2025-09-08T23:23:12.42Z" },
    { url = "https://files.pythonhosted.org/packages/eb/6d/bf9bda840d5f1dfdbf0feca87fbdb64a918a69bca42cfa0ba7b137c48cb8/cffi-2.0.0-cp313-cp313-win32.whl", hash = "sha256:74a03b9698e198d47562765773b4a8309919089150a0bb17d829ad7b44b60d27", size = 172909, upload-time = "2025-09-08T23:23:14.32Z" },
    { url = "https://files.pythonhosted.org/packages/37/18/6519e1ee6f5a1e579e04b9ddb6f1676c17368a7aba48299c3759bbc3c8b3/cffi-2.0.0-cp313-cp313-win_amd64.whl", hash = "sha256:19f705ada2530c1167abacb171925dd886168931e0a7b78f5bffcae5c6b5be75", size = 183402, upload-time = "2025-09-08T23:23:15.535Z" },
    { url = "https://files.pythonhosted.org/packages/cb/0e/02ceeec9a7d6ee63bb596121c2c8e9b3a9e150936f4fbef6ca1943e6137c/cffi-2.0.0-cp313-cp313-win_arm64.whl", hash = "sha256:256f80b80ca3853f90c21b23ee78cd008713787b1b1e93eae9f3d6a7134abd91", size = 177780, upload-time = "2025-09-08T23:23:16.761Z" },
    { url = "https://files.pythonhosted.org/packages/92/c4/3ce07396253a83250ee98564f8d7e9789fab8e58858f35d07a9a2c78de9f/cffi-2.0.0-cp314-cp314-macosx_10_13_x86_64.whl", hash = "sha256:fc33c5141b55ed366cfaad382df24fe7dcbc686de5be719b207bb248e3053dc5", size = 185320, upload-time = "2025-09-08T23:23:18.087Z" },
    { url = "https://files.pythonhosted.org/packages/59/dd/27e9fa567a23931c838c6b02d0764611c62290062a6d4e8ff7863daf9730/cffi-2.0.0-cp314-cp314-macosx_11_0_arm64.whl", hash = "sha256:c654de545946e0db659b3400168c9ad31b5d29593291482c43e3564effbcee13", size = 181487, upload-time = "2025-09-08T23:23:19.622Z" },
    { url = "https://files.pythonhosted.org/packages/d6/43/0e822876f87ea8a4ef95442c3d766a06a51fc5298823f884ef87aaad168c/cffi-2.0.0-cp314-cp314-manylinux2014_aarch64.manylinux_2_17_aarch64.whl", hash = "sha256:24b6f81f1983e6df8db3adc38562c83f7d4a0c36162885ec7f7b77c7dcbec97b", size = 220049, upload-time = "2025-09-08T23:23:20.853Z" },
    { url = "https://files.pythonhosted.org/packages/b4/89/76799151d9c2d2d1ead63c2429da9ea9d7aac304603de0c6e8764e6e8e70/cffi-2.0.0-cp314-cp314-manylinux2014_ppc64le.manylinux_2_17_ppc64le.whl", hash = "sha256:12873ca6cb9b0f0d3a0da705d6086fe911591737a59f28b7936bdfed27c0d47c", size = 207793, upload-time = "2025-09-08T23:23:22.08Z" },
    { url = "https://files.pythonhosted.org/packages/bb/dd/3465b14bb9e24ee24cb88c9e3730f6de63111fffe513492bf8c808a3547e/cffi-2.0.0-cp314-cp314-manylinux2014_s390x.manylinux_2_17_s390x.whl", hash = "sha256:d9b97165e8aed9272a6bb17c01e3cc5871a594a446ebedc996e2397a1c1ea8ef", size = 206300, upload-time = "2025-09-08T23:23:23.314Z" },
    { url = "https://files.pythonhosted.org/packages/47/d9/d83e293854571c877a92da46fdec39158f8d7e68da75bf73581225d28e90/cffi-2.0.0-cp314-cp314-manylinux2014_x86_64.manylinux_2_17_x86_64.whl", hash = "sha256:afb8db5439b81cf9c9d0c80404b60c3cc9c3add93e114dcae767f1477cb53775", size = 219244, upload-time = "2025-09-08T23:23:24.541Z" },
    { url = "https://files.pythonhosted.org/packages/2b/0f/1f177e3683aead2bb00f7679a16451d302c436b5cbf2505f0ea8146ef59e/cffi-2.0.0-cp314-cp314-musllinux_1_2_aarch64.whl", hash = "sha256:737fe7d37e1a1bffe70bd5754ea763a62a066dc5913ca57e957824b72a85e205", size = 222828, upload-time = "2025-09-08T23:23:26.143Z" },
    { url = "https://files.pythonhosted.org/packages/c6/0f/cafacebd4b040e3119dcb32fed8bdef8dfe94da653155f9d0b9dc660166e/cffi-2.0.0-cp314-cp314-musllinux_1_2_x86_64.whl", hash = "sha256:38100abb9d1b1435bc4cc340bb4489635dc2f0da7456590877030c9b3d40b0c1", size = 220926, upload-time = "2025-09-08T23:23:27.873Z" },
    { url = "https://files.pythonhosted.org/packages/3e/aa/df335faa45b395396fcbc03de2dfcab242cd61a9900e914fe682a59170b1/cffi-2.0.0-cp314-cp314-win32.whl", hash = "sha256:087067fa8953339c723661eda6b54bc98c5625757ea62e95eb4898ad5e776e9f", size = 175328, upload-time = "2025-09-08T23:23:44.61Z" },
    { url = "https://files.pythonhosted.org/packages/bb/92/882c2d30831744296ce713f0feb4c1cd30f346ef747b530b5318715cc367/cffi-2.0.0-cp314-cp314-win_amd64.whl", hash = "sha256:203a48d1fb583fc7d78a4c6655692963b860a417c0528492a6bc21f1aaefab25", size = 185650, upload-time = "2025-09-08T23:23:45.848Z" },
    { url = "https://files.pythonhosted.org/packages/9f/2c/98ece204b9d35a7366b5b2c6539c350313ca13932143e79dc133ba757104/cffi-2.0.0-cp314-cp314-win_arm64.whl", hash = "sha256:dbd5c7a25a7cb98f5ca55d258b103a2054f859a46ae11aaf23134f9cc0d356ad", size = 180687, upload-time = "2025-09-08T23:23:47.105Z" },
    { url = "https://files.pythonhosted.org/packages/3e/61/c768e4d548bfa607abcda77423448df8c471f25dbe64fb2ef6d555eae006/cffi-2.0.0-cp314-cp314t-macosx_10_13_x86_64.whl", hash = "sha256:9a67fc9e8eb39039280526379fb3a70023d77caec1852002b4da7e8b270c4dd9", size = 188773, upload-time = "2025-09-08T23:23:29.347Z" },
    { url = "https://files.pythonhosted.org/packages/2c/ea/5f76bce7cf6fcd0ab1a1058b5af899bfbef198bea4d5686da88471ea0336/cffi-2.0.0-cp314-cp314t-macosx_11_0_arm64.whl", hash = "sha256:7a66c7204d8869299919db4d5069a82f1561581af12b11b3c9f48c584eb8743d", size = 185013, upload-time = "2025-09-08T23:23:30.63Z" },
    { url = "https://files.pythonhosted.org/packages/be/b4/c56878d0d1755cf9caa54ba71e5d049479c52f9e4afc230f06822162ab2f/cffi-2.0.0-cp314-cp314t-manylinux2014_aarch64.manylinux_2_17_aarch64.whl", hash = "sha256:7cc09976e8b56f8cebd752f7113ad07752461f48a58cbba644139015ac24954c", size = 221593, upload-time = "2025-09-08T23:23:31.91Z" },
    { url = "https://files.pythonhosted.org/packages/e0/0d/eb704606dfe8033e7128df5e90fee946bbcb64a04fcdaa97321309004000/cffi-2.0.0-cp314-cp314t-manylinux2014_ppc64le.manylinux_2_17_ppc64le.whl", hash = "sha256:92b68146a71df78564e4ef48af17551a5ddd142e5190cdf2c5624d0c3ff5b2e8", size = 209354, upload-time = "2025-09-08T23:23:33.214Z" },
    { url = "https://files.pythonhosted.org/packages/d8/19/3c435d727b368ca475fb8742ab97c9cb13a0de600ce86f62eab7fa3eea60/cffi-2.0.0-cp314-cp314t-manylinux2014_s390x.manylinux_2_17_s390x.whl", hash = "sha256:b1e74d11748e7e98e2f426ab176d4ed720a64412b6a15054378afdb71e0f37dc", size = 208480, upload-time = "2025-09-08T23:23:34.495Z" },
    { url = "https://files.pythonhosted.org/packages/d0/44/681604464ed9541673e486521497406fadcc15b5217c3e326b061696899a/cffi-2.0.0-cp314-cp314t-manylinux2014_x86_64.manylinux_2_17_x86_64.whl", hash = "sha256:28a3a209b96630bca57cce802da70c266eb08c6e97e5afd61a75611ee6c64592", size = 221584, upload-time = "2025-09-08T23:23:36.096Z" },
    { url = "https://files.pythonhosted.org/packages/25/8e/342a504ff018a2825d395d44d63a767dd8ebc927ebda557fecdaca3ac33a/cffi-2.0.0-cp314-cp314t-musllinux_1_2_aarch64.whl", hash = "sha256:7553fb2090d71822f02c629afe6042c299edf91ba1bf94951165613553984512", size = 224443, upload-time = "2025-09-08T23:23:37.328Z" },
    { url = "https://files.pythonhosted.org/packages/e1/5e/b666bacbbc60fbf415ba9988324a132c9a7a0448a9a8f125074671c0f2c3/cffi-2.0.0-cp314-cp314t-musllinux_1_2_x86_64.whl", hash = "sha256:6c6c373cfc5c83a975506110d17457138c8c63016b563cc9ed6e056a82f13ce4", size = 223437, upload-time = "2025-09-08T23:23:38.945Z" },
    { url = "https://files.pythonhosted.org/packages/a0/1d/ec1a60bd1a10daa292d3cd6bb0b359a81607154fb8165f3ec95fe003b85c/cffi-2.0.0-cp314-cp314t-win32.whl", hash = "sha256:1fc9ea04857caf665289b7a75923f2c6ed559b8298a1b8c49e59f7dd95c8481e", size = 180487, upload-time = "2025-09-08T23:23:40.423Z" },
    { url = "https://files.pythonhosted.org/packages/bf/41/4c1168c74fac325c0c8156f04b6749c8b6a8f405bbf91413ba088359f60d/cffi-2.0.0-cp314-cp314t-win_amd64.whl", hash = "sha256:d68b6cef7827e8641e8ef16f4494edda8b36104d79773a334beaa1e3521430f6", size = 191726, upload-time = "2025-09-08T23:23:41.742Z" },
    { url = "https://files.pythonhosted.org/packages/ae/3a/dbeec9d1ee0844c679f6bb5d6ad4e9f198b1224f4e7a32825f47f6192b0c/cffi-2.0.0-cp314-cp314t-win_arm64.whl", hash = "sha256:0a1527a803f0a659de1af2e1fd700213caba79377e27e4693648c2923da066f9", size = 184195, upload-time = "2025-09-08T23:23:43.004Z" },
]

[[package]]
name = "cfgv"
version = "3.4.0"
source = { registry = "https://pypi.org/simple" }
sdist = { url = "https://files.pythonhosted.org/packages/11/74/539e56497d9bd1d484fd863dd69cbbfa653cd2aa27abfe35653494d85e94/cfgv-3.4.0.tar.gz", hash = "sha256:e52591d4c5f5dead8e0f673fb16db7949d2cfb3f7da4582893288f0ded8fe560", size = 7114, upload-time = "2023-08-12T20:38:17.776Z" }
wheels = [
    { url = "https://files.pythonhosted.org/packages/c5/55/51844dd50c4fc7a33b653bfaba4c2456f06955289ca770a5dbd5fd267374/cfgv-3.4.0-py2.py3-none-any.whl", hash = "sha256:b7265b1f29fd3316bfcd2b330d63d024f2bfd8bcb8b0272f8e19a504856c48f9", size = 7249, upload-time = "2023-08-12T20:38:16.269Z" },
]

[[package]]
name = "chardet"
version = "5.2.0"
source = { registry = "https://pypi.org/simple" }
sdist = { url = "https://files.pythonhosted.org/packages/f3/0d/f7b6ab21ec75897ed80c17d79b15951a719226b9fababf1e40ea74d69079/chardet-5.2.0.tar.gz", hash = "sha256:1b3b6ff479a8c414bc3fa2c0852995695c4a026dcd6d0633b2dd092ca39c1cf7", size = 2069618, upload_time = "2023-08-01T19:23:02.662Z" }
wheels = [
    { url = "https://files.pythonhosted.org/packages/38/6f/f5fbc992a329ee4e0f288c1fe0e2ad9485ed064cac731ed2fe47dcc38cbf/chardet-5.2.0-py3-none-any.whl", hash = "sha256:e1cf59446890a00105fe7b7912492ea04b6e6f06d4b742b2c788469e34c82970", size = 199385, upload_time = "2023-08-01T19:23:00.661Z" },
]

[[package]]
name = "charset-normalizer"
version = "3.4.3"
source = { registry = "https://pypi.org/simple" }
sdist = { url = "https://files.pythonhosted.org/packages/83/2d/5fd176ceb9b2fc619e63405525573493ca23441330fcdaee6bef9460e924/charset_normalizer-3.4.3.tar.gz", hash = "sha256:6fce4b8500244f6fcb71465d4a4930d132ba9ab8e71a7859e6a5d59851068d14", size = 122371, upload-time = "2025-08-09T07:57:28.46Z" }
wheels = [
    { url = "https://files.pythonhosted.org/packages/e9/5e/14c94999e418d9b87682734589404a25854d5f5d0408df68bc15b6ff54bb/charset_normalizer-3.4.3-cp312-cp312-macosx_10_13_universal2.whl", hash = "sha256:e28e334d3ff134e88989d90ba04b47d84382a828c061d0d1027b1b12a62b39b1", size = 205655, upload-time = "2025-08-09T07:56:08.475Z" },
    { url = "https://files.pythonhosted.org/packages/7d/a8/c6ec5d389672521f644505a257f50544c074cf5fc292d5390331cd6fc9c3/charset_normalizer-3.4.3-cp312-cp312-manylinux2014_aarch64.manylinux_2_17_aarch64.manylinux_2_28_aarch64.whl", hash = "sha256:0cacf8f7297b0c4fcb74227692ca46b4a5852f8f4f24b3c766dd94a1075c4884", size = 146223, upload-time = "2025-08-09T07:56:09.708Z" },
    { url = "https://files.pythonhosted.org/packages/fc/eb/a2ffb08547f4e1e5415fb69eb7db25932c52a52bed371429648db4d84fb1/charset_normalizer-3.4.3-cp312-cp312-manylinux2014_ppc64le.manylinux_2_17_ppc64le.manylinux_2_28_ppc64le.whl", hash = "sha256:c6fd51128a41297f5409deab284fecbe5305ebd7e5a1f959bee1c054622b7018", size = 159366, upload-time = "2025-08-09T07:56:11.326Z" },
    { url = "https://files.pythonhosted.org/packages/82/10/0fd19f20c624b278dddaf83b8464dcddc2456cb4b02bb902a6da126b87a1/charset_normalizer-3.4.3-cp312-cp312-manylinux2014_s390x.manylinux_2_17_s390x.manylinux_2_28_s390x.whl", hash = "sha256:3cfb2aad70f2c6debfbcb717f23b7eb55febc0bb23dcffc0f076009da10c6392", size = 157104, upload-time = "2025-08-09T07:56:13.014Z" },
    { url = "https://files.pythonhosted.org/packages/16/ab/0233c3231af734f5dfcf0844aa9582d5a1466c985bbed6cedab85af9bfe3/charset_normalizer-3.4.3-cp312-cp312-manylinux2014_x86_64.manylinux_2_17_x86_64.manylinux_2_28_x86_64.whl", hash = "sha256:1606f4a55c0fd363d754049cdf400175ee96c992b1f8018b993941f221221c5f", size = 151830, upload-time = "2025-08-09T07:56:14.428Z" },
    { url = "https://files.pythonhosted.org/packages/ae/02/e29e22b4e02839a0e4a06557b1999d0a47db3567e82989b5bb21f3fbbd9f/charset_normalizer-3.4.3-cp312-cp312-musllinux_1_2_aarch64.whl", hash = "sha256:027b776c26d38b7f15b26a5da1044f376455fb3766df8fc38563b4efbc515154", size = 148854, upload-time = "2025-08-09T07:56:16.051Z" },
    { url = "https://files.pythonhosted.org/packages/05/6b/e2539a0a4be302b481e8cafb5af8792da8093b486885a1ae4d15d452bcec/charset_normalizer-3.4.3-cp312-cp312-musllinux_1_2_ppc64le.whl", hash = "sha256:42e5088973e56e31e4fa58eb6bd709e42fc03799c11c42929592889a2e54c491", size = 160670, upload-time = "2025-08-09T07:56:17.314Z" },
    { url = "https://files.pythonhosted.org/packages/31/e7/883ee5676a2ef217a40ce0bffcc3d0dfbf9e64cbcfbdf822c52981c3304b/charset_normalizer-3.4.3-cp312-cp312-musllinux_1_2_s390x.whl", hash = "sha256:cc34f233c9e71701040d772aa7490318673aa7164a0efe3172b2981218c26d93", size = 158501, upload-time = "2025-08-09T07:56:18.641Z" },
    { url = "https://files.pythonhosted.org/packages/c1/35/6525b21aa0db614cf8b5792d232021dca3df7f90a1944db934efa5d20bb1/charset_normalizer-3.4.3-cp312-cp312-musllinux_1_2_x86_64.whl", hash = "sha256:320e8e66157cc4e247d9ddca8e21f427efc7a04bbd0ac8a9faf56583fa543f9f", size = 153173, upload-time = "2025-08-09T07:56:20.289Z" },
    { url = "https://files.pythonhosted.org/packages/50/ee/f4704bad8201de513fdc8aac1cabc87e38c5818c93857140e06e772b5892/charset_normalizer-3.4.3-cp312-cp312-win32.whl", hash = "sha256:fb6fecfd65564f208cbf0fba07f107fb661bcd1a7c389edbced3f7a493f70e37", size = 99822, upload-time = "2025-08-09T07:56:21.551Z" },
    { url = "https://files.pythonhosted.org/packages/39/f5/3b3836ca6064d0992c58c7561c6b6eee1b3892e9665d650c803bd5614522/charset_normalizer-3.4.3-cp312-cp312-win_amd64.whl", hash = "sha256:86df271bf921c2ee3818f0522e9a5b8092ca2ad8b065ece5d7d9d0e9f4849bcc", size = 107543, upload-time = "2025-08-09T07:56:23.115Z" },
    { url = "https://files.pythonhosted.org/packages/65/ca/2135ac97709b400c7654b4b764daf5c5567c2da45a30cdd20f9eefe2d658/charset_normalizer-3.4.3-cp313-cp313-macosx_10_13_universal2.whl", hash = "sha256:14c2a87c65b351109f6abfc424cab3927b3bdece6f706e4d12faaf3d52ee5efe", size = 205326, upload-time = "2025-08-09T07:56:24.721Z" },
    { url = "https://files.pythonhosted.org/packages/71/11/98a04c3c97dd34e49c7d247083af03645ca3730809a5509443f3c37f7c99/charset_normalizer-3.4.3-cp313-cp313-manylinux2014_aarch64.manylinux_2_17_aarch64.manylinux_2_28_aarch64.whl", hash = "sha256:41d1fc408ff5fdfb910200ec0e74abc40387bccb3252f3f27c0676731df2b2c8", size = 146008, upload-time = "2025-08-09T07:56:26.004Z" },
    { url = "https://files.pythonhosted.org/packages/60/f5/4659a4cb3c4ec146bec80c32d8bb16033752574c20b1252ee842a95d1a1e/charset_normalizer-3.4.3-cp313-cp313-manylinux2014_ppc64le.manylinux_2_17_ppc64le.manylinux_2_28_ppc64le.whl", hash = "sha256:1bb60174149316da1c35fa5233681f7c0f9f514509b8e399ab70fea5f17e45c9", size = 159196, upload-time = "2025-08-09T07:56:27.25Z" },
    { url = "https://files.pythonhosted.org/packages/86/9e/f552f7a00611f168b9a5865a1414179b2c6de8235a4fa40189f6f79a1753/charset_normalizer-3.4.3-cp313-cp313-manylinux2014_s390x.manylinux_2_17_s390x.manylinux_2_28_s390x.whl", hash = "sha256:30d006f98569de3459c2fc1f2acde170b7b2bd265dc1943e87e1a4efe1b67c31", size = 156819, upload-time = "2025-08-09T07:56:28.515Z" },
    { url = "https://files.pythonhosted.org/packages/7e/95/42aa2156235cbc8fa61208aded06ef46111c4d3f0de233107b3f38631803/charset_normalizer-3.4.3-cp313-cp313-manylinux2014_x86_64.manylinux_2_17_x86_64.manylinux_2_28_x86_64.whl", hash = "sha256:416175faf02e4b0810f1f38bcb54682878a4af94059a1cd63b8747244420801f", size = 151350, upload-time = "2025-08-09T07:56:29.716Z" },
    { url = "https://files.pythonhosted.org/packages/c2/a9/3865b02c56f300a6f94fc631ef54f0a8a29da74fb45a773dfd3dcd380af7/charset_normalizer-3.4.3-cp313-cp313-musllinux_1_2_aarch64.whl", hash = "sha256:6aab0f181c486f973bc7262a97f5aca3ee7e1437011ef0c2ec04b5a11d16c927", size = 148644, upload-time = "2025-08-09T07:56:30.984Z" },
    { url = "https://files.pythonhosted.org/packages/77/d9/cbcf1a2a5c7d7856f11e7ac2d782aec12bdfea60d104e60e0aa1c97849dc/charset_normalizer-3.4.3-cp313-cp313-musllinux_1_2_ppc64le.whl", hash = "sha256:fdabf8315679312cfa71302f9bd509ded4f2f263fb5b765cf1433b39106c3cc9", size = 160468, upload-time = "2025-08-09T07:56:32.252Z" },
    { url = "https://files.pythonhosted.org/packages/f6/42/6f45efee8697b89fda4d50580f292b8f7f9306cb2971d4b53f8914e4d890/charset_normalizer-3.4.3-cp313-cp313-musllinux_1_2_s390x.whl", hash = "sha256:bd28b817ea8c70215401f657edef3a8aa83c29d447fb0b622c35403780ba11d5", size = 158187, upload-time = "2025-08-09T07:56:33.481Z" },
    { url = "https://files.pythonhosted.org/packages/70/99/f1c3bdcfaa9c45b3ce96f70b14f070411366fa19549c1d4832c935d8e2c3/charset_normalizer-3.4.3-cp313-cp313-musllinux_1_2_x86_64.whl", hash = "sha256:18343b2d246dc6761a249ba1fb13f9ee9a2bcd95decc767319506056ea4ad4dc", size = 152699, upload-time = "2025-08-09T07:56:34.739Z" },
    { url = "https://files.pythonhosted.org/packages/a3/ad/b0081f2f99a4b194bcbb1934ef3b12aa4d9702ced80a37026b7607c72e58/charset_normalizer-3.4.3-cp313-cp313-win32.whl", hash = "sha256:6fb70de56f1859a3f71261cbe41005f56a7842cc348d3aeb26237560bfa5e0ce", size = 99580, upload-time = "2025-08-09T07:56:35.981Z" },
    { url = "https://files.pythonhosted.org/packages/9a/8f/ae790790c7b64f925e5c953b924aaa42a243fb778fed9e41f147b2a5715a/charset_normalizer-3.4.3-cp313-cp313-win_amd64.whl", hash = "sha256:cf1ebb7d78e1ad8ec2a8c4732c7be2e736f6e5123a4146c5b89c9d1f585f8cef", size = 107366, upload-time = "2025-08-09T07:56:37.339Z" },
    { url = "https://files.pythonhosted.org/packages/8e/91/b5a06ad970ddc7a0e513112d40113e834638f4ca1120eb727a249fb2715e/charset_normalizer-3.4.3-cp314-cp314-macosx_10_13_universal2.whl", hash = "sha256:3cd35b7e8aedeb9e34c41385fda4f73ba609e561faedfae0a9e75e44ac558a15", size = 204342, upload-time = "2025-08-09T07:56:38.687Z" },
    { url = "https://files.pythonhosted.org/packages/ce/ec/1edc30a377f0a02689342f214455c3f6c2fbedd896a1d2f856c002fc3062/charset_normalizer-3.4.3-cp314-cp314-manylinux2014_aarch64.manylinux_2_17_aarch64.manylinux_2_28_aarch64.whl", hash = "sha256:b89bc04de1d83006373429975f8ef9e7932534b8cc9ca582e4db7d20d91816db", size = 145995, upload-time = "2025-08-09T07:56:40.048Z" },
    { url = "https://files.pythonhosted.org/packages/17/e5/5e67ab85e6d22b04641acb5399c8684f4d37caf7558a53859f0283a650e9/charset_normalizer-3.4.3-cp314-cp314-manylinux2014_ppc64le.manylinux_2_17_ppc64le.manylinux_2_28_ppc64le.whl", hash = "sha256:2001a39612b241dae17b4687898843f254f8748b796a2e16f1051a17078d991d", size = 158640, upload-time = "2025-08-09T07:56:41.311Z" },
    { url = "https://files.pythonhosted.org/packages/f1/e5/38421987f6c697ee3722981289d554957c4be652f963d71c5e46a262e135/charset_normalizer-3.4.3-cp314-cp314-manylinux2014_s390x.manylinux_2_17_s390x.manylinux_2_28_s390x.whl", hash = "sha256:8dcfc373f888e4fb39a7bc57e93e3b845e7f462dacc008d9749568b1c4ece096", size = 156636, upload-time = "2025-08-09T07:56:43.195Z" },
    { url = "https://files.pythonhosted.org/packages/a0/e4/5a075de8daa3ec0745a9a3b54467e0c2967daaaf2cec04c845f73493e9a1/charset_normalizer-3.4.3-cp314-cp314-manylinux2014_x86_64.manylinux_2_17_x86_64.manylinux_2_28_x86_64.whl", hash = "sha256:18b97b8404387b96cdbd30ad660f6407799126d26a39ca65729162fd810a99aa", size = 150939, upload-time = "2025-08-09T07:56:44.819Z" },
    { url = "https://files.pythonhosted.org/packages/02/f7/3611b32318b30974131db62b4043f335861d4d9b49adc6d57c1149cc49d4/charset_normalizer-3.4.3-cp314-cp314-musllinux_1_2_aarch64.whl", hash = "sha256:ccf600859c183d70eb47e05a44cd80a4ce77394d1ac0f79dbd2dd90a69a3a049", size = 148580, upload-time = "2025-08-09T07:56:46.684Z" },
    { url = "https://files.pythonhosted.org/packages/7e/61/19b36f4bd67f2793ab6a99b979b4e4f3d8fc754cbdffb805335df4337126/charset_normalizer-3.4.3-cp314-cp314-musllinux_1_2_ppc64le.whl", hash = "sha256:53cd68b185d98dde4ad8990e56a58dea83a4162161b1ea9272e5c9182ce415e0", size = 159870, upload-time = "2025-08-09T07:56:47.941Z" },
    { url = "https://files.pythonhosted.org/packages/06/57/84722eefdd338c04cf3030ada66889298eaedf3e7a30a624201e0cbe424a/charset_normalizer-3.4.3-cp314-cp314-musllinux_1_2_s390x.whl", hash = "sha256:30a96e1e1f865f78b030d65241c1ee850cdf422d869e9028e2fc1d5e4db73b92", size = 157797, upload-time = "2025-08-09T07:56:49.756Z" },
    { url = "https://files.pythonhosted.org/packages/72/2a/aff5dd112b2f14bcc3462c312dce5445806bfc8ab3a7328555da95330e4b/charset_normalizer-3.4.3-cp314-cp314-musllinux_1_2_x86_64.whl", hash = "sha256:d716a916938e03231e86e43782ca7878fb602a125a91e7acb8b5112e2e96ac16", size = 152224, upload-time = "2025-08-09T07:56:51.369Z" },
    { url = "https://files.pythonhosted.org/packages/b7/8c/9839225320046ed279c6e839d51f028342eb77c91c89b8ef2549f951f3ec/charset_normalizer-3.4.3-cp314-cp314-win32.whl", hash = "sha256:c6dbd0ccdda3a2ba7c2ecd9d77b37f3b5831687d8dc1b6ca5f56a4880cc7b7ce", size = 100086, upload-time = "2025-08-09T07:56:52.722Z" },
    { url = "https://files.pythonhosted.org/packages/ee/7a/36fbcf646e41f710ce0a563c1c9a343c6edf9be80786edeb15b6f62e17db/charset_normalizer-3.4.3-cp314-cp314-win_amd64.whl", hash = "sha256:73dc19b562516fc9bcf6e5d6e596df0b4eb98d87e4f79f3ae71840e6ed21361c", size = 107400, upload-time = "2025-08-09T07:56:55.172Z" },
    { url = "https://files.pythonhosted.org/packages/8a/1f/f041989e93b001bc4e44bb1669ccdcf54d3f00e628229a85b08d330615c5/charset_normalizer-3.4.3-py3-none-any.whl", hash = "sha256:ce571ab16d890d23b5c278547ba694193a45011ff86a9162a71307ed9f86759a", size = 53175, upload-time = "2025-08-09T07:57:26.864Z" },
]

[[package]]
name = "click"
version = "8.1.8"
source = { registry = "https://pypi.org/simple" }
dependencies = [
    { name = "colorama", marker = "sys_platform == 'win32'" },
]
sdist = { url = "https://files.pythonhosted.org/packages/b9/2e/0090cbf739cee7d23781ad4b89a9894a41538e4fcf4c31dcdd705b78eb8b/click-8.1.8.tar.gz", hash = "sha256:ed53c9d8990d83c2a27deae68e4ee337473f6330c040a31d4225c9574d16096a", size = 226593, upload-time = "2024-12-21T18:38:44.339Z" }
wheels = [
    { url = "https://files.pythonhosted.org/packages/7e/d4/7ebdbd03970677812aac39c869717059dbb71a4cfc033ca6e5221787892c/click-8.1.8-py3-none-any.whl", hash = "sha256:63c132bbbed01578a06712a2d1f497bb62d9c1c0d329b7903a866228027263b2", size = 98188, upload-time = "2024-12-21T18:38:41.666Z" },
]

[[package]]
name = "click-didyoumean"
version = "0.3.1"
source = { registry = "https://pypi.org/simple" }
dependencies = [
    { name = "click" },
]
sdist = { url = "https://files.pythonhosted.org/packages/30/ce/217289b77c590ea1e7c24242d9ddd6e249e52c795ff10fac2c50062c48cb/click_didyoumean-0.3.1.tar.gz", hash = "sha256:4f82fdff0dbe64ef8ab2279bd6aa3f6a99c3b28c05aa09cbfc07c9d7fbb5a463", size = 3089, upload-time = "2024-03-24T08:22:07.499Z" }
wheels = [
    { url = "https://files.pythonhosted.org/packages/1b/5b/974430b5ffdb7a4f1941d13d83c64a0395114503cc357c6b9ae4ce5047ed/click_didyoumean-0.3.1-py3-none-any.whl", hash = "sha256:5c4bb6007cfea5f2fd6583a2fb6701a22a41eb98957e63d0fac41c10e7c3117c", size = 3631, upload-time = "2024-03-24T08:22:06.356Z" },
]

[[package]]
name = "click-plugins"
version = "1.1.1"
source = { registry = "https://pypi.org/simple" }
dependencies = [
    { name = "click" },
]
sdist = { url = "https://files.pythonhosted.org/packages/5f/1d/45434f64ed749540af821fd7e42b8e4d23ac04b1eda7c26613288d6cd8a8/click-plugins-1.1.1.tar.gz", hash = "sha256:46ab999744a9d831159c3411bb0c79346d94a444df9a3a3742e9ed63645f264b", size = 8164, upload-time = "2019-04-04T04:27:04.82Z" }
wheels = [
    { url = "https://files.pythonhosted.org/packages/e9/da/824b92d9942f4e472702488857914bdd50f73021efea15b4cad9aca8ecef/click_plugins-1.1.1-py2.py3-none-any.whl", hash = "sha256:5d262006d3222f5057fd81e1623d4443e41dcda5dc815c06b442aa3c02889fc8", size = 7497, upload-time = "2019-04-04T04:27:03.36Z" },
]

[[package]]
name = "click-repl"
version = "0.3.0"
source = { registry = "https://pypi.org/simple" }
dependencies = [
    { name = "click" },
    { name = "prompt-toolkit" },
]
sdist = { url = "https://files.pythonhosted.org/packages/cb/a2/57f4ac79838cfae6912f997b4d1a64a858fb0c86d7fcaae6f7b58d267fca/click-repl-0.3.0.tar.gz", hash = "sha256:17849c23dba3d667247dc4defe1757fff98694e90fe37474f3feebb69ced26a9", size = 10449, upload-time = "2023-06-15T12:43:51.141Z" }
wheels = [
    { url = "https://files.pythonhosted.org/packages/52/40/9d857001228658f0d59e97ebd4c346fe73e138c6de1bce61dc568a57c7f8/click_repl-0.3.0-py3-none-any.whl", hash = "sha256:fb7e06deb8da8de86180a33a9da97ac316751c094c6899382da7feeeeb51b812", size = 10289, upload-time = "2023-06-15T12:43:48.626Z" },
]

[[package]]
name = "colorama"
version = "0.4.6"
source = { registry = "https://pypi.org/simple" }
sdist = { url = "https://files.pythonhosted.org/packages/d8/53/6f443c9a4a8358a93a6792e2acffb9d9d5cb0a5cfd8802644b7b1c9a02e4/colorama-0.4.6.tar.gz", hash = "sha256:08695f5cb7ed6e0531a20572697297273c47b8cae5a63ffc6d6ed5c201be6e44", size = 27697, upload-time = "2022-10-25T02:36:22.414Z" }
wheels = [
    { url = "https://files.pythonhosted.org/packages/d1/d6/3965ed04c63042e047cb6a3e6ed1a63a35087b6a609aa3a15ed8ac56c221/colorama-0.4.6-py2.py3-none-any.whl", hash = "sha256:4f1d9991f5acc0ca119f9d443620b77f9d6b33703e51011c16baf57afb285fc6", size = 25335, upload-time = "2022-10-25T02:36:20.889Z" },
]

[[package]]
name = "contourpy"
version = "1.3.3"
source = { registry = "https://pypi.org/simple" }
dependencies = [
    { name = "numpy" },
]
sdist = { url = "https://files.pythonhosted.org/packages/58/01/1253e6698a07380cd31a736d248a3f2a50a7c88779a1813da27503cadc2a/contourpy-1.3.3.tar.gz", hash = "sha256:083e12155b210502d0bca491432bb04d56dc3432f95a979b429f2848c3dbe880", size = 13466174, upload-time = "2025-07-26T12:03:12.549Z" }
wheels = [
    { url = "https://files.pythonhosted.org/packages/be/45/adfee365d9ea3d853550b2e735f9d66366701c65db7855cd07621732ccfc/contourpy-1.3.3-cp312-cp312-macosx_10_13_x86_64.whl", hash = "sha256:b08a32ea2f8e42cf1d4be3169a98dd4be32bafe4f22b6c4cb4ba810fa9e5d2cb", size = 293419, upload-time = "2025-07-26T12:01:21.16Z" },
    { url = "https://files.pythonhosted.org/packages/53/3e/405b59cfa13021a56bba395a6b3aca8cec012b45bf177b0eaf7a202cde2c/contourpy-1.3.3-cp312-cp312-macosx_11_0_arm64.whl", hash = "sha256:556dba8fb6f5d8742f2923fe9457dbdd51e1049c4a43fd3986a0b14a1d815fc6", size = 273979, upload-time = "2025-07-26T12:01:22.448Z" },
    { url = "https://files.pythonhosted.org/packages/d4/1c/a12359b9b2ca3a845e8f7f9ac08bdf776114eb931392fcad91743e2ea17b/contourpy-1.3.3-cp312-cp312-manylinux_2_26_aarch64.manylinux_2_28_aarch64.whl", hash = "sha256:92d9abc807cf7d0e047b95ca5d957cf4792fcd04e920ca70d48add15c1a90ea7", size = 332653, upload-time = "2025-07-26T12:01:24.155Z" },
    { url = "https://files.pythonhosted.org/packages/63/12/897aeebfb475b7748ea67b61e045accdfcf0d971f8a588b67108ed7f5512/contourpy-1.3.3-cp312-cp312-manylinux_2_26_ppc64le.manylinux_2_28_ppc64le.whl", hash = "sha256:b2e8faa0ed68cb29af51edd8e24798bb661eac3bd9f65420c1887b6ca89987c8", size = 379536, upload-time = "2025-07-26T12:01:25.91Z" },
    { url = "https://files.pythonhosted.org/packages/43/8a/a8c584b82deb248930ce069e71576fc09bd7174bbd35183b7943fb1064fd/contourpy-1.3.3-cp312-cp312-manylinux_2_26_s390x.manylinux_2_28_s390x.whl", hash = "sha256:626d60935cf668e70a5ce6ff184fd713e9683fb458898e4249b63be9e28286ea", size = 384397, upload-time = "2025-07-26T12:01:27.152Z" },
    { url = "https://files.pythonhosted.org/packages/cc/8f/ec6289987824b29529d0dfda0d74a07cec60e54b9c92f3c9da4c0ac732de/contourpy-1.3.3-cp312-cp312-manylinux_2_27_x86_64.manylinux_2_28_x86_64.whl", hash = "sha256:4d00e655fcef08aba35ec9610536bfe90267d7ab5ba944f7032549c55a146da1", size = 362601, upload-time = "2025-07-26T12:01:28.808Z" },
    { url = "https://files.pythonhosted.org/packages/05/0a/a3fe3be3ee2dceb3e615ebb4df97ae6f3828aa915d3e10549ce016302bd1/contourpy-1.3.3-cp312-cp312-musllinux_1_2_aarch64.whl", hash = "sha256:451e71b5a7d597379ef572de31eeb909a87246974d960049a9848c3bc6c41bf7", size = 1331288, upload-time = "2025-07-26T12:01:31.198Z" },
    { url = "https://files.pythonhosted.org/packages/33/1d/acad9bd4e97f13f3e2b18a3977fe1b4a37ecf3d38d815333980c6c72e963/contourpy-1.3.3-cp312-cp312-musllinux_1_2_x86_64.whl", hash = "sha256:459c1f020cd59fcfe6650180678a9993932d80d44ccde1fa1868977438f0b411", size = 1403386, upload-time = "2025-07-26T12:01:33.947Z" },
    { url = "https://files.pythonhosted.org/packages/cf/8f/5847f44a7fddf859704217a99a23a4f6417b10e5ab1256a179264561540e/contourpy-1.3.3-cp312-cp312-win32.whl", hash = "sha256:023b44101dfe49d7d53932be418477dba359649246075c996866106da069af69", size = 185018, upload-time = "2025-07-26T12:01:35.64Z" },
    { url = "https://files.pythonhosted.org/packages/19/e8/6026ed58a64563186a9ee3f29f41261fd1828f527dd93d33b60feca63352/contourpy-1.3.3-cp312-cp312-win_amd64.whl", hash = "sha256:8153b8bfc11e1e4d75bcb0bff1db232f9e10b274e0929de9d608027e0d34ff8b", size = 226567, upload-time = "2025-07-26T12:01:36.804Z" },
    { url = "https://files.pythonhosted.org/packages/d1/e2/f05240d2c39a1ed228d8328a78b6f44cd695f7ef47beb3e684cf93604f86/contourpy-1.3.3-cp312-cp312-win_arm64.whl", hash = "sha256:07ce5ed73ecdc4a03ffe3e1b3e3c1166db35ae7584be76f65dbbe28a7791b0cc", size = 193655, upload-time = "2025-07-26T12:01:37.999Z" },
    { url = "https://files.pythonhosted.org/packages/68/35/0167aad910bbdb9599272bd96d01a9ec6852f36b9455cf2ca67bd4cc2d23/contourpy-1.3.3-cp313-cp313-macosx_10_13_x86_64.whl", hash = "sha256:177fb367556747a686509d6fef71d221a4b198a3905fe824430e5ea0fda54eb5", size = 293257, upload-time = "2025-07-26T12:01:39.367Z" },
    { url = "https://files.pythonhosted.org/packages/96/e4/7adcd9c8362745b2210728f209bfbcf7d91ba868a2c5f40d8b58f54c509b/contourpy-1.3.3-cp313-cp313-macosx_11_0_arm64.whl", hash = "sha256:d002b6f00d73d69333dac9d0b8d5e84d9724ff9ef044fd63c5986e62b7c9e1b1", size = 274034, upload-time = "2025-07-26T12:01:40.645Z" },
    { url = "https://files.pythonhosted.org/packages/73/23/90e31ceeed1de63058a02cb04b12f2de4b40e3bef5e082a7c18d9c8ae281/contourpy-1.3.3-cp313-cp313-manylinux_2_26_aarch64.manylinux_2_28_aarch64.whl", hash = "sha256:348ac1f5d4f1d66d3322420f01d42e43122f43616e0f194fc1c9f5d830c5b286", size = 334672, upload-time = "2025-07-26T12:01:41.942Z" },
    { url = "https://files.pythonhosted.org/packages/ed/93/b43d8acbe67392e659e1d984700e79eb67e2acb2bd7f62012b583a7f1b55/contourpy-1.3.3-cp313-cp313-manylinux_2_26_ppc64le.manylinux_2_28_ppc64le.whl", hash = "sha256:655456777ff65c2c548b7c454af9c6f33f16c8884f11083244b5819cc214f1b5", size = 381234, upload-time = "2025-07-26T12:01:43.499Z" },
    { url = "https://files.pythonhosted.org/packages/46/3b/bec82a3ea06f66711520f75a40c8fc0b113b2a75edb36aa633eb11c4f50f/contourpy-1.3.3-cp313-cp313-manylinux_2_26_s390x.manylinux_2_28_s390x.whl", hash = "sha256:644a6853d15b2512d67881586bd03f462c7ab755db95f16f14d7e238f2852c67", size = 385169, upload-time = "2025-07-26T12:01:45.219Z" },
    { url = "https://files.pythonhosted.org/packages/4b/32/e0f13a1c5b0f8572d0ec6ae2f6c677b7991fafd95da523159c19eff0696a/contourpy-1.3.3-cp313-cp313-manylinux_2_27_x86_64.manylinux_2_28_x86_64.whl", hash = "sha256:4debd64f124ca62069f313a9cb86656ff087786016d76927ae2cf37846b006c9", size = 362859, upload-time = "2025-07-26T12:01:46.519Z" },
    { url = "https://files.pythonhosted.org/packages/33/71/e2a7945b7de4e58af42d708a219f3b2f4cff7386e6b6ab0a0fa0033c49a9/contourpy-1.3.3-cp313-cp313-musllinux_1_2_aarch64.whl", hash = "sha256:a15459b0f4615b00bbd1e91f1b9e19b7e63aea7483d03d804186f278c0af2659", size = 1332062, upload-time = "2025-07-26T12:01:48.964Z" },
    { url = "https://files.pythonhosted.org/packages/12/fc/4e87ac754220ccc0e807284f88e943d6d43b43843614f0a8afa469801db0/contourpy-1.3.3-cp313-cp313-musllinux_1_2_x86_64.whl", hash = "sha256:ca0fdcd73925568ca027e0b17ab07aad764be4706d0a925b89227e447d9737b7", size = 1403932, upload-time = "2025-07-26T12:01:51.979Z" },
    { url = "https://files.pythonhosted.org/packages/a6/2e/adc197a37443f934594112222ac1aa7dc9a98faf9c3842884df9a9d8751d/contourpy-1.3.3-cp313-cp313-win32.whl", hash = "sha256:b20c7c9a3bf701366556e1b1984ed2d0cedf999903c51311417cf5f591d8c78d", size = 185024, upload-time = "2025-07-26T12:01:53.245Z" },
    { url = "https://files.pythonhosted.org/packages/18/0b/0098c214843213759692cc638fce7de5c289200a830e5035d1791d7a2338/contourpy-1.3.3-cp313-cp313-win_amd64.whl", hash = "sha256:1cadd8b8969f060ba45ed7c1b714fe69185812ab43bd6b86a9123fe8f99c3263", size = 226578, upload-time = "2025-07-26T12:01:54.422Z" },
    { url = "https://files.pythonhosted.org/packages/8a/9a/2f6024a0c5995243cd63afdeb3651c984f0d2bc727fd98066d40e141ad73/contourpy-1.3.3-cp313-cp313-win_arm64.whl", hash = "sha256:fd914713266421b7536de2bfa8181aa8c699432b6763a0ea64195ebe28bff6a9", size = 193524, upload-time = "2025-07-26T12:01:55.73Z" },
    { url = "https://files.pythonhosted.org/packages/c0/b3/f8a1a86bd3298513f500e5b1f5fd92b69896449f6cab6a146a5d52715479/contourpy-1.3.3-cp313-cp313t-macosx_10_13_x86_64.whl", hash = "sha256:88df9880d507169449d434c293467418b9f6cbe82edd19284aa0409e7fdb933d", size = 306730, upload-time = "2025-07-26T12:01:57.051Z" },
    { url = "https://files.pythonhosted.org/packages/3f/11/4780db94ae62fc0c2053909b65dc3246bd7cecfc4f8a20d957ad43aa4ad8/contourpy-1.3.3-cp313-cp313t-macosx_11_0_arm64.whl", hash = "sha256:d06bb1f751ba5d417047db62bca3c8fde202b8c11fb50742ab3ab962c81e8216", size = 287897, upload-time = "2025-07-26T12:01:58.663Z" },
    { url = "https://files.pythonhosted.org/packages/ae/15/e59f5f3ffdd6f3d4daa3e47114c53daabcb18574a26c21f03dc9e4e42ff0/contourpy-1.3.3-cp313-cp313t-manylinux_2_26_aarch64.manylinux_2_28_aarch64.whl", hash = "sha256:e4e6b05a45525357e382909a4c1600444e2a45b4795163d3b22669285591c1ae", size = 326751, upload-time = "2025-07-26T12:02:00.343Z" },
    { url = "https://files.pythonhosted.org/packages/0f/81/03b45cfad088e4770b1dcf72ea78d3802d04200009fb364d18a493857210/contourpy-1.3.3-cp313-cp313t-manylinux_2_26_ppc64le.manylinux_2_28_ppc64le.whl", hash = "sha256:ab3074b48c4e2cf1a960e6bbeb7f04566bf36b1861d5c9d4d8ac04b82e38ba20", size = 375486, upload-time = "2025-07-26T12:02:02.128Z" },
    { url = "https://files.pythonhosted.org/packages/0c/ba/49923366492ffbdd4486e970d421b289a670ae8cf539c1ea9a09822b371a/contourpy-1.3.3-cp313-cp313t-manylinux_2_26_s390x.manylinux_2_28_s390x.whl", hash = "sha256:6c3d53c796f8647d6deb1abe867daeb66dcc8a97e8455efa729516b997b8ed99", size = 388106, upload-time = "2025-07-26T12:02:03.615Z" },
    { url = "https://files.pythonhosted.org/packages/9f/52/5b00ea89525f8f143651f9f03a0df371d3cbd2fccd21ca9b768c7a6500c2/contourpy-1.3.3-cp313-cp313t-manylinux_2_27_x86_64.manylinux_2_28_x86_64.whl", hash = "sha256:50ed930df7289ff2a8d7afeb9603f8289e5704755c7e5c3bbd929c90c817164b", size = 352548, upload-time = "2025-07-26T12:02:05.165Z" },
    { url = "https://files.pythonhosted.org/packages/32/1d/a209ec1a3a3452d490f6b14dd92e72280c99ae3d1e73da74f8277d4ee08f/contourpy-1.3.3-cp313-cp313t-musllinux_1_2_aarch64.whl", hash = "sha256:4feffb6537d64b84877da813a5c30f1422ea5739566abf0bd18065ac040e120a", size = 1322297, upload-time = "2025-07-26T12:02:07.379Z" },
    { url = "https://files.pythonhosted.org/packages/bc/9e/46f0e8ebdd884ca0e8877e46a3f4e633f6c9c8c4f3f6e72be3fe075994aa/contourpy-1.3.3-cp313-cp313t-musllinux_1_2_x86_64.whl", hash = "sha256:2b7e9480ffe2b0cd2e787e4df64270e3a0440d9db8dc823312e2c940c167df7e", size = 1391023, upload-time = "2025-07-26T12:02:10.171Z" },
    { url = "https://files.pythonhosted.org/packages/b9/70/f308384a3ae9cd2209e0849f33c913f658d3326900d0ff5d378d6a1422d2/contourpy-1.3.3-cp313-cp313t-win32.whl", hash = "sha256:283edd842a01e3dcd435b1c5116798d661378d83d36d337b8dde1d16a5fc9ba3", size = 196157, upload-time = "2025-07-26T12:02:11.488Z" },
    { url = "https://files.pythonhosted.org/packages/b2/dd/880f890a6663b84d9e34a6f88cded89d78f0091e0045a284427cb6b18521/contourpy-1.3.3-cp313-cp313t-win_amd64.whl", hash = "sha256:87acf5963fc2b34825e5b6b048f40e3635dd547f590b04d2ab317c2619ef7ae8", size = 240570, upload-time = "2025-07-26T12:02:12.754Z" },
    { url = "https://files.pythonhosted.org/packages/80/99/2adc7d8ffead633234817ef8e9a87115c8a11927a94478f6bb3d3f4d4f7d/contourpy-1.3.3-cp313-cp313t-win_arm64.whl", hash = "sha256:3c30273eb2a55024ff31ba7d052dde990d7d8e5450f4bbb6e913558b3d6c2301", size = 199713, upload-time = "2025-07-26T12:02:14.4Z" },
    { url = "https://files.pythonhosted.org/packages/72/8b/4546f3ab60f78c514ffb7d01a0bd743f90de36f0019d1be84d0a708a580a/contourpy-1.3.3-cp314-cp314-macosx_10_13_x86_64.whl", hash = "sha256:fde6c716d51c04b1c25d0b90364d0be954624a0ee9d60e23e850e8d48353d07a", size = 292189, upload-time = "2025-07-26T12:02:16.095Z" },
    { url = "https://files.pythonhosted.org/packages/fd/e1/3542a9cb596cadd76fcef413f19c79216e002623158befe6daa03dbfa88c/contourpy-1.3.3-cp314-cp314-macosx_11_0_arm64.whl", hash = "sha256:cbedb772ed74ff5be440fa8eee9bd49f64f6e3fc09436d9c7d8f1c287b121d77", size = 273251, upload-time = "2025-07-26T12:02:17.524Z" },
    { url = "https://files.pythonhosted.org/packages/b1/71/f93e1e9471d189f79d0ce2497007731c1e6bf9ef6d1d61b911430c3db4e5/contourpy-1.3.3-cp314-cp314-manylinux_2_26_aarch64.manylinux_2_28_aarch64.whl", hash = "sha256:22e9b1bd7a9b1d652cd77388465dc358dafcd2e217d35552424aa4f996f524f5", size = 335810, upload-time = "2025-07-26T12:02:18.9Z" },
    { url = "https://files.pythonhosted.org/packages/91/f9/e35f4c1c93f9275d4e38681a80506b5510e9327350c51f8d4a5a724d178c/contourpy-1.3.3-cp314-cp314-manylinux_2_26_ppc64le.manylinux_2_28_ppc64le.whl", hash = "sha256:a22738912262aa3e254e4f3cb079a95a67132fc5a063890e224393596902f5a4", size = 382871, upload-time = "2025-07-26T12:02:20.418Z" },
    { url = "https://files.pythonhosted.org/packages/b5/71/47b512f936f66a0a900d81c396a7e60d73419868fba959c61efed7a8ab46/contourpy-1.3.3-cp314-cp314-manylinux_2_26_s390x.manylinux_2_28_s390x.whl", hash = "sha256:afe5a512f31ee6bd7d0dda52ec9864c984ca3d66664444f2d72e0dc4eb832e36", size = 386264, upload-time = "2025-07-26T12:02:21.916Z" },
    { url = "https://files.pythonhosted.org/packages/04/5f/9ff93450ba96b09c7c2b3f81c94de31c89f92292f1380261bd7195bea4ea/contourpy-1.3.3-cp314-cp314-manylinux_2_27_x86_64.manylinux_2_28_x86_64.whl", hash = "sha256:f64836de09927cba6f79dcd00fdd7d5329f3fccc633468507079c829ca4db4e3", size = 363819, upload-time = "2025-07-26T12:02:23.759Z" },
    { url = "https://files.pythonhosted.org/packages/3e/a6/0b185d4cc480ee494945cde102cb0149ae830b5fa17bf855b95f2e70ad13/contourpy-1.3.3-cp314-cp314-musllinux_1_2_aarch64.whl", hash = "sha256:1fd43c3be4c8e5fd6e4f2baeae35ae18176cf2e5cced681cca908addf1cdd53b", size = 1333650, upload-time = "2025-07-26T12:02:26.181Z" },
    { url = "https://files.pythonhosted.org/packages/43/d7/afdc95580ca56f30fbcd3060250f66cedbde69b4547028863abd8aa3b47e/contourpy-1.3.3-cp314-cp314-musllinux_1_2_x86_64.whl", hash = "sha256:6afc576f7b33cf00996e5c1102dc2a8f7cc89e39c0b55df93a0b78c1bd992b36", size = 1404833, upload-time = "2025-07-26T12:02:28.782Z" },
    { url = "https://files.pythonhosted.org/packages/e2/e2/366af18a6d386f41132a48f033cbd2102e9b0cf6345d35ff0826cd984566/contourpy-1.3.3-cp314-cp314-win32.whl", hash = "sha256:66c8a43a4f7b8df8b71ee1840e4211a3c8d93b214b213f590e18a1beca458f7d", size = 189692, upload-time = "2025-07-26T12:02:30.128Z" },
    { url = "https://files.pythonhosted.org/packages/7d/c2/57f54b03d0f22d4044b8afb9ca0e184f8b1afd57b4f735c2fa70883dc601/contourpy-1.3.3-cp314-cp314-win_amd64.whl", hash = "sha256:cf9022ef053f2694e31d630feaacb21ea24224be1c3ad0520b13d844274614fd", size = 232424, upload-time = "2025-07-26T12:02:31.395Z" },
    { url = "https://files.pythonhosted.org/packages/18/79/a9416650df9b525737ab521aa181ccc42d56016d2123ddcb7b58e926a42c/contourpy-1.3.3-cp314-cp314-win_arm64.whl", hash = "sha256:95b181891b4c71de4bb404c6621e7e2390745f887f2a026b2d99e92c17892339", size = 198300, upload-time = "2025-07-26T12:02:32.956Z" },
    { url = "https://files.pythonhosted.org/packages/1f/42/38c159a7d0f2b7b9c04c64ab317042bb6952b713ba875c1681529a2932fe/contourpy-1.3.3-cp314-cp314t-macosx_10_13_x86_64.whl", hash = "sha256:33c82d0138c0a062380332c861387650c82e4cf1747aaa6938b9b6516762e772", size = 306769, upload-time = "2025-07-26T12:02:34.2Z" },
    { url = "https://files.pythonhosted.org/packages/c3/6c/26a8205f24bca10974e77460de68d3d7c63e282e23782f1239f226fcae6f/contourpy-1.3.3-cp314-cp314t-macosx_11_0_arm64.whl", hash = "sha256:ea37e7b45949df430fe649e5de8351c423430046a2af20b1c1961cae3afcda77", size = 287892, upload-time = "2025-07-26T12:02:35.807Z" },
    { url = "https://files.pythonhosted.org/packages/66/06/8a475c8ab718ebfd7925661747dbb3c3ee9c82ac834ccb3570be49d129f4/contourpy-1.3.3-cp314-cp314t-manylinux_2_26_aarch64.manylinux_2_28_aarch64.whl", hash = "sha256:d304906ecc71672e9c89e87c4675dc5c2645e1f4269a5063b99b0bb29f232d13", size = 326748, upload-time = "2025-07-26T12:02:37.193Z" },
    { url = "https://files.pythonhosted.org/packages/b4/a3/c5ca9f010a44c223f098fccd8b158bb1cb287378a31ac141f04730dc49be/contourpy-1.3.3-cp314-cp314t-manylinux_2_26_ppc64le.manylinux_2_28_ppc64le.whl", hash = "sha256:ca658cd1a680a5c9ea96dc61cdbae1e85c8f25849843aa799dfd3cb370ad4fbe", size = 375554, upload-time = "2025-07-26T12:02:38.894Z" },
    { url = "https://files.pythonhosted.org/packages/80/5b/68bd33ae63fac658a4145088c1e894405e07584a316738710b636c6d0333/contourpy-1.3.3-cp314-cp314t-manylinux_2_26_s390x.manylinux_2_28_s390x.whl", hash = "sha256:ab2fd90904c503739a75b7c8c5c01160130ba67944a7b77bbf36ef8054576e7f", size = 388118, upload-time = "2025-07-26T12:02:40.642Z" },
    { url = "https://files.pythonhosted.org/packages/40/52/4c285a6435940ae25d7410a6c36bda5145839bc3f0beb20c707cda18b9d2/contourpy-1.3.3-cp314-cp314t-manylinux_2_27_x86_64.manylinux_2_28_x86_64.whl", hash = "sha256:b7301b89040075c30e5768810bc96a8e8d78085b47d8be6e4c3f5a0b4ed478a0", size = 352555, upload-time = "2025-07-26T12:02:42.25Z" },
    { url = "https://files.pythonhosted.org/packages/24/ee/3e81e1dd174f5c7fefe50e85d0892de05ca4e26ef1c9a59c2a57e43b865a/contourpy-1.3.3-cp314-cp314t-musllinux_1_2_aarch64.whl", hash = "sha256:2a2a8b627d5cc6b7c41a4beff6c5ad5eb848c88255fda4a8745f7e901b32d8e4", size = 1322295, upload-time = "2025-07-26T12:02:44.668Z" },
    { url = "https://files.pythonhosted.org/packages/3c/b2/6d913d4d04e14379de429057cd169e5e00f6c2af3bb13e1710bcbdb5da12/contourpy-1.3.3-cp314-cp314t-musllinux_1_2_x86_64.whl", hash = "sha256:fd6ec6be509c787f1caf6b247f0b1ca598bef13f4ddeaa126b7658215529ba0f", size = 1391027, upload-time = "2025-07-26T12:02:47.09Z" },
    { url = "https://files.pythonhosted.org/packages/93/8a/68a4ec5c55a2971213d29a9374913f7e9f18581945a7a31d1a39b5d2dfe5/contourpy-1.3.3-cp314-cp314t-win32.whl", hash = "sha256:e74a9a0f5e3fff48fb5a7f2fd2b9b70a3fe014a67522f79b7cca4c0c7e43c9ae", size = 202428, upload-time = "2025-07-26T12:02:48.691Z" },
    { url = "https://files.pythonhosted.org/packages/fa/96/fd9f641ffedc4fa3ace923af73b9d07e869496c9cc7a459103e6e978992f/contourpy-1.3.3-cp314-cp314t-win_amd64.whl", hash = "sha256:13b68d6a62db8eafaebb8039218921399baf6e47bf85006fd8529f2a08ef33fc", size = 250331, upload-time = "2025-07-26T12:02:50.137Z" },
    { url = "https://files.pythonhosted.org/packages/ae/8c/469afb6465b853afff216f9528ffda78a915ff880ed58813ba4faf4ba0b6/contourpy-1.3.3-cp314-cp314t-win_arm64.whl", hash = "sha256:b7448cb5a725bb1e35ce88771b86fba35ef418952474492cf7c764059933ff8b", size = 203831, upload-time = "2025-07-26T12:02:51.449Z" },
]

[[package]]
name = "cssselect"
version = "1.3.0"
source = { registry = "https://pypi.org/simple" }
sdist = { url = "https://files.pythonhosted.org/packages/72/0a/c3ea9573b1dc2e151abfe88c7fe0c26d1892fe6ed02d0cdb30f0d57029d5/cssselect-1.3.0.tar.gz", hash = "sha256:57f8a99424cfab289a1b6a816a43075a4b00948c86b4dcf3ef4ee7e15f7ab0c7", size = 42870, upload_time = "2025-03-10T09:30:29.638Z" }
wheels = [
    { url = "https://files.pythonhosted.org/packages/ee/58/257350f7db99b4ae12b614a36256d9cc870d71d9e451e79c2dc3b23d7c3c/cssselect-1.3.0-py3-none-any.whl", hash = "sha256:56d1bf3e198080cc1667e137bc51de9cadfca259f03c2d4e09037b3e01e30f0d", size = 18786, upload_time = "2025-03-10T09:30:28.048Z" },
]

[[package]]
name = "cssutils"
version = "2.11.1"
source = { registry = "https://pypi.org/simple" }
dependencies = [
    { name = "more-itertools" },
]
sdist = { url = "https://files.pythonhosted.org/packages/33/9f/329d26121fe165be44b1dfff21aa0dc348f04633931f1d20ed6cf448a236/cssutils-2.11.1.tar.gz", hash = "sha256:0563a76513b6af6eebbe788c3bf3d01c920e46b3f90c8416738c5cfc773ff8e2", size = 711657, upload_time = "2024-06-04T15:51:39.373Z" }
wheels = [
    { url = "https://files.pythonhosted.org/packages/a7/ec/bb273b7208c606890dc36540fe667d06ce840a6f62f9fae7e658fcdc90fb/cssutils-2.11.1-py3-none-any.whl", hash = "sha256:a67bfdfdff4f3867fab43698ec4897c1a828eca5973f4073321b3bccaf1199b1", size = 385747, upload_time = "2024-06-04T15:51:37.499Z" },
]

[[package]]
name = "cycler"
version = "0.12.1"
source = { registry = "https://pypi.org/simple" }
sdist = { url = "https://files.pythonhosted.org/packages/a9/95/a3dbbb5028f35eafb79008e7522a75244477d2838f38cbb722248dabc2a8/cycler-0.12.1.tar.gz", hash = "sha256:88bb128f02ba341da8ef447245a9e138fae777f6a23943da4540077d3601eb1c", size = 7615, upload-time = "2023-10-07T05:32:18.335Z" }
wheels = [
    { url = "https://files.pythonhosted.org/packages/e7/05/c19819d5e3d95294a6f5947fb9b9629efb316b96de511b418c53d245aae6/cycler-0.12.1-py3-none-any.whl", hash = "sha256:85cef7cff222d8644161529808465972e51340599459b8ac3ccbac5a854e0d30", size = 8321, upload-time = "2023-10-07T05:32:16.783Z" },
]

[[package]]
name = "distlib"
version = "0.4.0"
source = { registry = "https://pypi.org/simple" }
sdist = { url = "https://files.pythonhosted.org/packages/96/8e/709914eb2b5749865801041647dc7f4e6d00b549cfe88b65ca192995f07c/distlib-0.4.0.tar.gz", hash = "sha256:feec40075be03a04501a973d81f633735b4b69f98b05450592310c0f401a4e0d", size = 614605, upload-time = "2025-07-17T16:52:00.465Z" }
wheels = [
    { url = "https://files.pythonhosted.org/packages/33/6b/e0547afaf41bf2c42e52430072fa5658766e3d65bd4b03a563d1b6336f57/distlib-0.4.0-py2.py3-none-any.whl", hash = "sha256:9659f7d87e46584a30b5780e43ac7a2143098441670ff0a49d5f9034c54a6c16", size = 469047, upload-time = "2025-07-17T16:51:58.613Z" },
]

[[package]]
name = "divbase-api"
version = "0.1.0"
source = { editable = "packages/divbase-api" }
dependencies = [
    { name = "asyncpg" },
    { name = "celery" },
    { name = "divbase-lib" },
<<<<<<< HEAD
=======
    { name = "divbase-worker" },
    { name = "emails" },
>>>>>>> 02893080
    { name = "fastapi", extra = ["standard"] },
    { name = "flower" },
    { name = "httpx" },
<<<<<<< HEAD
    { name = "psycopg", extra = ["binary"] },
=======
    { name = "jinja2" },
>>>>>>> 02893080
    { name = "pwdlib", extra = ["argon2"] },
    { name = "pyjwt" },
    { name = "redis" },
    { name = "sqlalchemy", extra = ["asyncio"] },
    { name = "starlette-admin" },
    { name = "uvicorn" },
]

[package.metadata]
requires-dist = [
    { name = "asyncpg", specifier = ">=0.30.0,<1" },
    { name = "celery", specifier = ">=5.5.3,<6" },
    { name = "divbase-lib", editable = "packages/divbase-lib" },
<<<<<<< HEAD
=======
    { name = "divbase-worker", editable = "packages/divbase-worker" },
    { name = "emails", specifier = ">=0.6,<1" },
>>>>>>> 02893080
    { name = "fastapi", extras = ["standard"], specifier = ">=0.115.12,<0.116" },
    { name = "flower", specifier = ">=2.0.0,<3" },
    { name = "httpx", specifier = ">=0.28.1,<1" },
<<<<<<< HEAD
    { name = "psycopg", extras = ["binary"], specifier = ">=3.2.12,<4" },
=======
    { name = "jinja2", specifier = ">=3.1.6,<4" },
>>>>>>> 02893080
    { name = "pwdlib", extras = ["argon2"], specifier = ">=0.2.1,<1" },
    { name = "pyjwt", specifier = ">=2.10.1,<3" },
    { name = "redis", specifier = ">=4.5.0,<5" },
    { name = "sqlalchemy", extras = ["asyncio"], specifier = ">=2.0.43,<3" },
    { name = "starlette-admin", specifier = ">=0.15.1,<1" },
    { name = "uvicorn", specifier = ">=0.34.3,<1" },
]

[[package]]
name = "divbase-cli"
version = "0.1.0"
source = { editable = "packages/divbase-cli" }
dependencies = [
    { name = "divbase-lib" },
    { name = "httpx" },
    { name = "python-dotenv" },
    { name = "typer" },
]

[package.metadata]
requires-dist = [
    { name = "divbase-lib", editable = "packages/divbase-lib" },
    { name = "httpx", specifier = ">=0.28.1" },
    { name = "python-dotenv", specifier = ">=1.1.0" },
    { name = "typer", specifier = ">=0.15.4" },
]

[[package]]
name = "divbase-lib"
version = "0.1.0"
source = { editable = "packages/divbase-lib" }
dependencies = [
    { name = "boto3" },
    { name = "pandas" },
    { name = "pyyaml" },
]

[package.metadata]
requires-dist = [
    { name = "boto3", specifier = ">=1.38.15" },
    { name = "pandas", specifier = ">=2.2.3" },
    { name = "pyyaml", specifier = ">=6.0.2" },
]

[[package]]
name = "dnspython"
version = "2.8.0"
source = { registry = "https://pypi.org/simple" }
sdist = { url = "https://files.pythonhosted.org/packages/8c/8b/57666417c0f90f08bcafa776861060426765fdb422eb10212086fb811d26/dnspython-2.8.0.tar.gz", hash = "sha256:181d3c6996452cb1189c4046c61599b84a5a86e099562ffde77d26984ff26d0f", size = 368251, upload-time = "2025-09-07T18:58:00.022Z" }
wheels = [
    { url = "https://files.pythonhosted.org/packages/ba/5a/18ad964b0086c6e62e2e7500f7edc89e3faa45033c71c1893d34eed2b2de/dnspython-2.8.0-py3-none-any.whl", hash = "sha256:01d9bbc4a2d76bf0db7c1f729812ded6d912bd318d3b1cf81d30c0f845dbf3af", size = 331094, upload-time = "2025-09-07T18:57:58.071Z" },
]

[[package]]
name = "email-validator"
version = "2.3.0"
source = { registry = "https://pypi.org/simple" }
dependencies = [
    { name = "dnspython" },
    { name = "idna" },
]
sdist = { url = "https://files.pythonhosted.org/packages/f5/22/900cb125c76b7aaa450ce02fd727f452243f2e91a61af068b40adba60ea9/email_validator-2.3.0.tar.gz", hash = "sha256:9fc05c37f2f6cf439ff414f8fc46d917929974a82244c20eb10231ba60c54426", size = 51238, upload-time = "2025-08-26T13:09:06.831Z" }
wheels = [
    { url = "https://files.pythonhosted.org/packages/de/15/545e2b6cf2e3be84bc1ed85613edd75b8aea69807a71c26f4ca6a9258e82/email_validator-2.3.0-py3-none-any.whl", hash = "sha256:80f13f623413e6b197ae73bb10bf4eb0908faf509ad8362c5edeb0be7fd450b4", size = 35604, upload-time = "2025-08-26T13:09:05.858Z" },
]

[[package]]
name = "emails"
version = "0.6"
source = { registry = "https://pypi.org/simple" }
dependencies = [
    { name = "chardet" },
    { name = "cssutils" },
    { name = "lxml" },
    { name = "premailer" },
    { name = "python-dateutil" },
    { name = "requests" },
]
sdist = { url = "https://files.pythonhosted.org/packages/d3/f9/c1e315aa82ed9f037186c30109200fb4b4c51b5483b8065daa0ca836a336/emails-0.6.tar.gz", hash = "sha256:a4c2d67ea8b8831967a750d8edc6e77040d7693143fe280e6d2a367d9c36ff88", size = 44066, upload_time = "2020-06-19T11:20:41.644Z" }
wheels = [
    { url = "https://files.pythonhosted.org/packages/55/7e/b648d640d88d31de49e566832aca9cce025c52d6349b0a0fc65e9df1f4c5/emails-0.6-py2.py3-none-any.whl", hash = "sha256:72c1e3198075709cc35f67e1b49e2da1a2bc087e9b444073db61a379adfb7f3c", size = 56250, upload_time = "2020-06-19T11:20:40.466Z" },
]

[[package]]
name = "fastapi"
version = "0.115.12"
source = { registry = "https://pypi.org/simple" }
dependencies = [
    { name = "pydantic" },
    { name = "starlette" },
    { name = "typing-extensions" },
]
sdist = { url = "https://files.pythonhosted.org/packages/f4/55/ae499352d82338331ca1e28c7f4a63bfd09479b16395dce38cf50a39e2c2/fastapi-0.115.12.tar.gz", hash = "sha256:1e2c2a2646905f9e83d32f04a3f86aff4a286669c6c950ca95b5fd68c2602681", size = 295236, upload-time = "2025-03-23T22:55:43.822Z" }
wheels = [
    { url = "https://files.pythonhosted.org/packages/50/b3/b51f09c2ba432a576fe63758bddc81f78f0c6309d9e5c10d194313bf021e/fastapi-0.115.12-py3-none-any.whl", hash = "sha256:e94613d6c05e27be7ffebdd6ea5f388112e5e430c8f7d6494a9d1d88d43e814d", size = 95164, upload-time = "2025-03-23T22:55:42.101Z" },
]

[package.optional-dependencies]
standard = [
    { name = "email-validator" },
    { name = "fastapi-cli", extra = ["standard"] },
    { name = "httpx" },
    { name = "jinja2" },
    { name = "python-multipart" },
    { name = "uvicorn", extra = ["standard"] },
]

[[package]]
name = "fastapi-cli"
version = "0.0.11"
source = { registry = "https://pypi.org/simple" }
dependencies = [
    { name = "rich-toolkit" },
    { name = "typer" },
    { name = "uvicorn", extra = ["standard"] },
]
sdist = { url = "https://files.pythonhosted.org/packages/23/08/0af729f6231ebdc17a0356397f966838cbe2efa38529951e24017c7435d5/fastapi_cli-0.0.11.tar.gz", hash = "sha256:4f01d751c14d3d2760339cca0f45e81d816218cae8174d1dc757b5375868cde5", size = 17550, upload-time = "2025-09-09T12:50:38.917Z" }
wheels = [
    { url = "https://files.pythonhosted.org/packages/a3/8f/9e3ad391d1c4183de55c256b481899bbd7bbd06d389e4986741bb289fe94/fastapi_cli-0.0.11-py3-none-any.whl", hash = "sha256:bcdd1123c6077c7466452b9490ca47821f00eb784d58496674793003f9f8e33a", size = 11095, upload-time = "2025-09-09T12:50:37.658Z" },
]

[package.optional-dependencies]
standard = [
    { name = "fastapi-cloud-cli" },
    { name = "uvicorn", extra = ["standard"] },
]

[[package]]
name = "fastapi-cloud-cli"
version = "0.1.5"
source = { registry = "https://pypi.org/simple" }
dependencies = [
    { name = "httpx" },
    { name = "pydantic", extra = ["email"] },
    { name = "rich-toolkit" },
    { name = "rignore" },
    { name = "sentry-sdk" },
    { name = "typer" },
    { name = "uvicorn", extra = ["standard"] },
]
sdist = { url = "https://files.pythonhosted.org/packages/a9/2e/3b6e5016affc310e5109bc580f760586eabecea0c8a7ab067611cd849ac0/fastapi_cloud_cli-0.1.5.tar.gz", hash = "sha256:341ee585eb731a6d3c3656cb91ad38e5f39809bf1a16d41de1333e38635a7937", size = 22710, upload-time = "2025-07-28T13:30:48.216Z" }
wheels = [
    { url = "https://files.pythonhosted.org/packages/e5/a6/5aa862489a2918a096166fd98d9fe86b7fd53c607678b3fa9d8c432d88d5/fastapi_cloud_cli-0.1.5-py3-none-any.whl", hash = "sha256:d80525fb9c0e8af122370891f9fa83cf5d496e4ad47a8dd26c0496a6c85a012a", size = 18992, upload-time = "2025-07-28T13:30:47.427Z" },
]

[[package]]
name = "filelock"
version = "3.19.1"
source = { registry = "https://pypi.org/simple" }
sdist = { url = "https://files.pythonhosted.org/packages/40/bb/0ab3e58d22305b6f5440629d20683af28959bf793d98d11950e305c1c326/filelock-3.19.1.tar.gz", hash = "sha256:66eda1888b0171c998b35be2bcc0f6d75c388a7ce20c3f3f37aa8e96c2dddf58", size = 17687, upload-time = "2025-08-14T16:56:03.016Z" }
wheels = [
    { url = "https://files.pythonhosted.org/packages/42/14/42b2651a2f46b022ccd948bca9f2d5af0fd8929c4eec235b8d6d844fbe67/filelock-3.19.1-py3-none-any.whl", hash = "sha256:d38e30481def20772f5baf097c122c3babc4fcdb7e14e57049eb9d88c6dc017d", size = 15988, upload-time = "2025-08-14T16:56:01.633Z" },
]

[[package]]
name = "flower"
version = "2.0.1"
source = { registry = "https://pypi.org/simple" }
dependencies = [
    { name = "celery" },
    { name = "humanize" },
    { name = "prometheus-client" },
    { name = "pytz" },
    { name = "tornado" },
]
sdist = { url = "https://files.pythonhosted.org/packages/09/a1/357f1b5d8946deafdcfdd604f51baae9de10aafa2908d0b7322597155f92/flower-2.0.1.tar.gz", hash = "sha256:5ab717b979530770c16afb48b50d2a98d23c3e9fe39851dcf6bc4d01845a02a0", size = 3220408, upload-time = "2023-08-13T14:37:46.073Z" }
wheels = [
    { url = "https://files.pythonhosted.org/packages/a6/ff/ee2f67c0ff146ec98b5df1df637b2bc2d17beeb05df9f427a67bd7a7d79c/flower-2.0.1-py2.py3-none-any.whl", hash = "sha256:9db2c621eeefbc844c8dd88be64aef61e84e2deb29b271e02ab2b5b9f01068e2", size = 383553, upload-time = "2023-08-13T14:37:41.552Z" },
]

[[package]]
name = "fonttools"
version = "4.59.2"
source = { registry = "https://pypi.org/simple" }
sdist = { url = "https://files.pythonhosted.org/packages/0d/a5/fba25f9fbdab96e26dedcaeeba125e5f05a09043bf888e0305326e55685b/fonttools-4.59.2.tar.gz", hash = "sha256:e72c0749b06113f50bcb80332364c6be83a9582d6e3db3fe0b280f996dc2ef22", size = 3540889, upload-time = "2025-08-27T16:40:30.97Z" }
wheels = [
    { url = "https://files.pythonhosted.org/packages/ba/3d/1f45db2df51e7bfa55492e8f23f383d372200be3a0ded4bf56a92753dd1f/fonttools-4.59.2-cp312-cp312-macosx_10_13_universal2.whl", hash = "sha256:82906d002c349cad647a7634b004825a7335f8159d0d035ae89253b4abf6f3ea", size = 2769711, upload-time = "2025-08-27T16:39:04.423Z" },
    { url = "https://files.pythonhosted.org/packages/29/df/cd236ab32a8abfd11558f296e064424258db5edefd1279ffdbcfd4fd8b76/fonttools-4.59.2-cp312-cp312-macosx_10_13_x86_64.whl", hash = "sha256:a10c1bd7644dc58f8862d8ba0cf9fb7fef0af01ea184ba6ce3f50ab7dfe74d5a", size = 2340225, upload-time = "2025-08-27T16:39:06.143Z" },
    { url = "https://files.pythonhosted.org/packages/98/12/b6f9f964fe6d4b4dd4406bcbd3328821c3de1f909ffc3ffa558fe72af48c/fonttools-4.59.2-cp312-cp312-manylinux1_x86_64.manylinux2014_x86_64.manylinux_2_17_x86_64.manylinux_2_5_x86_64.whl", hash = "sha256:738f31f23e0339785fd67652a94bc69ea49e413dfdb14dcb8c8ff383d249464e", size = 4912766, upload-time = "2025-08-27T16:39:08.138Z" },
    { url = "https://files.pythonhosted.org/packages/73/78/82bde2f2d2c306ef3909b927363170b83df96171f74e0ccb47ad344563cd/fonttools-4.59.2-cp312-cp312-manylinux2014_aarch64.manylinux_2_17_aarch64.manylinux_2_28_aarch64.whl", hash = "sha256:0ec99f9bdfee9cdb4a9172f9e8fd578cce5feb231f598909e0aecf5418da4f25", size = 4955178, upload-time = "2025-08-27T16:39:10.094Z" },
    { url = "https://files.pythonhosted.org/packages/92/77/7de766afe2d31dda8ee46d7e479f35c7d48747e558961489a2d6e3a02bd4/fonttools-4.59.2-cp312-cp312-musllinux_1_2_aarch64.whl", hash = "sha256:0476ea74161322e08c7a982f83558a2b81b491509984523a1a540baf8611cc31", size = 4897898, upload-time = "2025-08-27T16:39:12.087Z" },
    { url = "https://files.pythonhosted.org/packages/c5/77/ce0e0b905d62a06415fda9f2b2e109a24a5db54a59502b769e9e297d2242/fonttools-4.59.2-cp312-cp312-musllinux_1_2_x86_64.whl", hash = "sha256:95922a922daa1f77cc72611747c156cfb38030ead72436a2c551d30ecef519b9", size = 5049144, upload-time = "2025-08-27T16:39:13.84Z" },
    { url = "https://files.pythonhosted.org/packages/d9/ea/870d93aefd23fff2e07cbeebdc332527868422a433c64062c09d4d5e7fe6/fonttools-4.59.2-cp312-cp312-win32.whl", hash = "sha256:39ad9612c6a622726a6a130e8ab15794558591f999673f1ee7d2f3d30f6a3e1c", size = 2206473, upload-time = "2025-08-27T16:39:15.854Z" },
    { url = "https://files.pythonhosted.org/packages/61/c4/e44bad000c4a4bb2e9ca11491d266e857df98ab6d7428441b173f0fe2517/fonttools-4.59.2-cp312-cp312-win_amd64.whl", hash = "sha256:980fd7388e461b19a881d35013fec32c713ffea1fc37aef2f77d11f332dfd7da", size = 2254706, upload-time = "2025-08-27T16:39:17.893Z" },
    { url = "https://files.pythonhosted.org/packages/13/7b/d0d3b9431642947b5805201fbbbe938a47b70c76685ef1f0cb5f5d7140d6/fonttools-4.59.2-cp313-cp313-macosx_10_13_universal2.whl", hash = "sha256:381bde13216ba09489864467f6bc0c57997bd729abfbb1ce6f807ba42c06cceb", size = 2761563, upload-time = "2025-08-27T16:39:20.286Z" },
    { url = "https://files.pythonhosted.org/packages/76/be/fc5fe58dd76af7127b769b68071dbc32d4b95adc8b58d1d28d42d93c90f2/fonttools-4.59.2-cp313-cp313-macosx_10_13_x86_64.whl", hash = "sha256:f33839aa091f7eef4e9078f5b7ab1b8ea4b1d8a50aeaef9fdb3611bba80869ec", size = 2335671, upload-time = "2025-08-27T16:39:22.027Z" },
    { url = "https://files.pythonhosted.org/packages/f2/9f/bf231c2a3fac99d1d7f1d89c76594f158693f981a4aa02be406e9f036832/fonttools-4.59.2-cp313-cp313-manylinux1_x86_64.manylinux2014_x86_64.manylinux_2_17_x86_64.manylinux_2_5_x86_64.whl", hash = "sha256:6235fc06bcbdb40186f483ba9d5d68f888ea68aa3c8dac347e05a7c54346fbc8", size = 4893967, upload-time = "2025-08-27T16:39:23.664Z" },
    { url = "https://files.pythonhosted.org/packages/26/a9/d46d2ad4fcb915198504d6727f83aa07f46764c64f425a861aa38756c9fd/fonttools-4.59.2-cp313-cp313-manylinux2014_aarch64.manylinux_2_17_aarch64.manylinux_2_28_aarch64.whl", hash = "sha256:83ad6e5d06ef3a2884c4fa6384a20d6367b5cfe560e3b53b07c9dc65a7020e73", size = 4951986, upload-time = "2025-08-27T16:39:25.379Z" },
    { url = "https://files.pythonhosted.org/packages/07/90/1cc8d7dd8f707dfeeca472b82b898d3add0ebe85b1f645690dcd128ee63f/fonttools-4.59.2-cp313-cp313-musllinux_1_2_aarch64.whl", hash = "sha256:d029804c70fddf90be46ed5305c136cae15800a2300cb0f6bba96d48e770dde0", size = 4891630, upload-time = "2025-08-27T16:39:27.494Z" },
    { url = "https://files.pythonhosted.org/packages/d8/04/f0345b0d9fe67d65aa8d3f2d4cbf91d06f111bc7b8d802e65914eb06194d/fonttools-4.59.2-cp313-cp313-musllinux_1_2_x86_64.whl", hash = "sha256:95807a3b5e78f2714acaa26a33bc2143005cc05c0217b322361a772e59f32b89", size = 5035116, upload-time = "2025-08-27T16:39:29.406Z" },
    { url = "https://files.pythonhosted.org/packages/d7/7d/5ba5eefffd243182fbd067cdbfeb12addd4e5aec45011b724c98a344ea33/fonttools-4.59.2-cp313-cp313-win32.whl", hash = "sha256:b3ebda00c3bb8f32a740b72ec38537d54c7c09f383a4cfefb0b315860f825b08", size = 2204907, upload-time = "2025-08-27T16:39:31.42Z" },
    { url = "https://files.pythonhosted.org/packages/ea/a9/be7219fc64a6026cc0aded17fa3720f9277001c185434230bd351bf678e6/fonttools-4.59.2-cp313-cp313-win_amd64.whl", hash = "sha256:a72155928d7053bbde499d32a9c77d3f0f3d29ae72b5a121752481bcbd71e50f", size = 2253742, upload-time = "2025-08-27T16:39:33.079Z" },
    { url = "https://files.pythonhosted.org/packages/fc/c7/486580d00be6fa5d45e41682e5ffa5c809f3d25773c6f39628d60f333521/fonttools-4.59.2-cp314-cp314-macosx_10_13_universal2.whl", hash = "sha256:d09e487d6bfbe21195801323ba95c91cb3523f0fcc34016454d4d9ae9eaa57fe", size = 2762444, upload-time = "2025-08-27T16:39:34.759Z" },
    { url = "https://files.pythonhosted.org/packages/d3/9b/950ea9b7b764ceb8d18645c62191e14ce62124d8e05cb32a4dc5e65fde0b/fonttools-4.59.2-cp314-cp314-macosx_10_13_x86_64.whl", hash = "sha256:dec2f22486d7781087b173799567cffdcc75e9fb2f1c045f05f8317ccce76a3e", size = 2333256, upload-time = "2025-08-27T16:39:40.777Z" },
    { url = "https://files.pythonhosted.org/packages/9b/4d/8ee9d563126de9002eede950cde0051be86cc4e8c07c63eca0c9fc95734a/fonttools-4.59.2-cp314-cp314-manylinux1_x86_64.manylinux2014_x86_64.manylinux_2_17_x86_64.manylinux_2_5_x86_64.whl", hash = "sha256:1647201af10993090120da2e66e9526c4e20e88859f3e34aa05b8c24ded2a564", size = 4834846, upload-time = "2025-08-27T16:39:42.885Z" },
    { url = "https://files.pythonhosted.org/packages/03/26/f26d947b0712dce3d118e92ce30ca88f98938b066498f60d0ee000a892ae/fonttools-4.59.2-cp314-cp314-manylinux2014_aarch64.manylinux_2_17_aarch64.manylinux_2_28_aarch64.whl", hash = "sha256:47742c33fe65f41eabed36eec2d7313a8082704b7b808752406452f766c573fc", size = 4930871, upload-time = "2025-08-27T16:39:44.818Z" },
    { url = "https://files.pythonhosted.org/packages/fc/7f/ebe878061a5a5e6b6502f0548489e01100f7e6c0049846e6546ba19a3ab4/fonttools-4.59.2-cp314-cp314-musllinux_1_2_aarch64.whl", hash = "sha256:92ac2d45794f95d1ad4cb43fa07e7e3776d86c83dc4b9918cf82831518165b4b", size = 4876971, upload-time = "2025-08-27T16:39:47.027Z" },
    { url = "https://files.pythonhosted.org/packages/eb/0d/0d22e3a20ac566836098d30718092351935487e3271fd57385db1adb2fde/fonttools-4.59.2-cp314-cp314-musllinux_1_2_x86_64.whl", hash = "sha256:fa9ecaf2dcef8941fb5719e16322345d730f4c40599bbf47c9753de40eb03882", size = 4987478, upload-time = "2025-08-27T16:39:48.774Z" },
    { url = "https://files.pythonhosted.org/packages/3b/a3/960cc83182a408ffacc795e61b5f698c6f7b0cfccf23da4451c39973f3c8/fonttools-4.59.2-cp314-cp314-win32.whl", hash = "sha256:a8d40594982ed858780e18a7e4c80415af65af0f22efa7de26bdd30bf24e1e14", size = 2208640, upload-time = "2025-08-27T16:39:50.592Z" },
    { url = "https://files.pythonhosted.org/packages/d8/74/55e5c57c414fa3965fee5fc036ed23f26a5c4e9e10f7f078a54ff9c7dfb7/fonttools-4.59.2-cp314-cp314-win_amd64.whl", hash = "sha256:9cde8b6a6b05f68516573523f2013a3574cb2c75299d7d500f44de82ba947b80", size = 2258457, upload-time = "2025-08-27T16:39:52.611Z" },
    { url = "https://files.pythonhosted.org/packages/e1/dc/8e4261dc591c5cfee68fecff3ffee2a9b29e1edc4c4d9cbafdc5aefe74ee/fonttools-4.59.2-cp314-cp314t-macosx_10_13_universal2.whl", hash = "sha256:036cd87a2dbd7ef72f7b68df8314ced00b8d9973aee296f2464d06a836aeb9a9", size = 2829901, upload-time = "2025-08-27T16:39:55.014Z" },
    { url = "https://files.pythonhosted.org/packages/fb/05/331538dcf21fd6331579cd628268150e85210d0d2bdae20f7598c2b36c05/fonttools-4.59.2-cp314-cp314t-macosx_10_13_x86_64.whl", hash = "sha256:14870930181493b1d740b6f25483e20185e5aea58aec7d266d16da7be822b4bb", size = 2362717, upload-time = "2025-08-27T16:39:56.843Z" },
    { url = "https://files.pythonhosted.org/packages/60/ae/d26428ca9ede809c0a93f0af91f44c87433dc0251e2aec333da5ed00d38f/fonttools-4.59.2-cp314-cp314t-manylinux1_x86_64.manylinux2014_x86_64.manylinux_2_17_x86_64.manylinux_2_5_x86_64.whl", hash = "sha256:7ff58ea1eb8fc7e05e9a949419f031890023f8785c925b44d6da17a6a7d6e85d", size = 4835120, upload-time = "2025-08-27T16:39:59.06Z" },
    { url = "https://files.pythonhosted.org/packages/07/c4/0f6ac15895de509e07688cb1d45f1ae583adbaa0fa5a5699d73f3bd58ca0/fonttools-4.59.2-cp314-cp314t-manylinux2014_aarch64.manylinux_2_17_aarch64.manylinux_2_28_aarch64.whl", hash = "sha256:6dee142b8b3096514c96ad9e2106bf039e2fe34a704c587585b569a36df08c3c", size = 5071115, upload-time = "2025-08-27T16:40:01.009Z" },
    { url = "https://files.pythonhosted.org/packages/b2/b6/147a711b7ecf7ea39f9da9422a55866f6dd5747c2f36b3b0a7a7e0c6820b/fonttools-4.59.2-cp314-cp314t-musllinux_1_2_aarch64.whl", hash = "sha256:8991bdbae39cf78bcc9cd3d81f6528df1f83f2e7c23ccf6f990fa1f0b6e19708", size = 4943905, upload-time = "2025-08-27T16:40:03.179Z" },
    { url = "https://files.pythonhosted.org/packages/5b/4e/2ab19006646b753855e2b02200fa1cabb75faa4eeca4ef289f269a936974/fonttools-4.59.2-cp314-cp314t-musllinux_1_2_x86_64.whl", hash = "sha256:53c1a411b7690042535a4f0edf2120096a39a506adeb6c51484a232e59f2aa0c", size = 4960313, upload-time = "2025-08-27T16:40:05.45Z" },
    { url = "https://files.pythonhosted.org/packages/98/3d/df77907e5be88adcca93cc2cee00646d039da220164be12bee028401e1cf/fonttools-4.59.2-cp314-cp314t-win32.whl", hash = "sha256:59d85088e29fa7a8f87d19e97a1beae2a35821ee48d8ef6d2c4f965f26cb9f8a", size = 2269719, upload-time = "2025-08-27T16:40:07.553Z" },
    { url = "https://files.pythonhosted.org/packages/2d/a0/d4c4bc5b50275449a9a908283b567caa032a94505fe1976e17f994faa6be/fonttools-4.59.2-cp314-cp314t-win_amd64.whl", hash = "sha256:7ad5d8d8cc9e43cb438b3eb4a0094dd6d4088daa767b0a24d52529361fd4c199", size = 2333169, upload-time = "2025-08-27T16:40:09.656Z" },
    { url = "https://files.pythonhosted.org/packages/65/a4/d2f7be3c86708912c02571db0b550121caab8cd88a3c0aacb9cfa15ea66e/fonttools-4.59.2-py3-none-any.whl", hash = "sha256:8bd0f759020e87bb5d323e6283914d9bf4ae35a7307dafb2cbd1e379e720ad37", size = 1132315, upload-time = "2025-08-27T16:40:28.984Z" },
]

[[package]]
name = "greenlet"
version = "3.2.4"
source = { registry = "https://pypi.org/simple" }
sdist = { url = "https://files.pythonhosted.org/packages/03/b8/704d753a5a45507a7aab61f18db9509302ed3d0a27ac7e0359ec2905b1a6/greenlet-3.2.4.tar.gz", hash = "sha256:0dca0d95ff849f9a364385f36ab49f50065d76964944638be9691e1832e9f86d", size = 188260, upload-time = "2025-08-07T13:24:33.51Z" }
wheels = [
    { url = "https://files.pythonhosted.org/packages/44/69/9b804adb5fd0671f367781560eb5eb586c4d495277c93bde4307b9e28068/greenlet-3.2.4-cp312-cp312-macosx_11_0_universal2.whl", hash = "sha256:3b67ca49f54cede0186854a008109d6ee71f66bd57bb36abd6d0a0267b540cdd", size = 274079, upload-time = "2025-08-07T13:15:45.033Z" },
    { url = "https://files.pythonhosted.org/packages/46/e9/d2a80c99f19a153eff70bc451ab78615583b8dac0754cfb942223d2c1a0d/greenlet-3.2.4-cp312-cp312-manylinux2014_aarch64.manylinux_2_17_aarch64.whl", hash = "sha256:ddf9164e7a5b08e9d22511526865780a576f19ddd00d62f8a665949327fde8bb", size = 640997, upload-time = "2025-08-07T13:42:56.234Z" },
    { url = "https://files.pythonhosted.org/packages/3b/16/035dcfcc48715ccd345f3a93183267167cdd162ad123cd93067d86f27ce4/greenlet-3.2.4-cp312-cp312-manylinux2014_ppc64le.manylinux_2_17_ppc64le.whl", hash = "sha256:f28588772bb5fb869a8eb331374ec06f24a83a9c25bfa1f38b6993afe9c1e968", size = 655185, upload-time = "2025-08-07T13:45:27.624Z" },
    { url = "https://files.pythonhosted.org/packages/31/da/0386695eef69ffae1ad726881571dfe28b41970173947e7c558d9998de0f/greenlet-3.2.4-cp312-cp312-manylinux2014_s390x.manylinux_2_17_s390x.whl", hash = "sha256:5c9320971821a7cb77cfab8d956fa8e39cd07ca44b6070db358ceb7f8797c8c9", size = 649926, upload-time = "2025-08-07T13:53:15.251Z" },
    { url = "https://files.pythonhosted.org/packages/68/88/69bf19fd4dc19981928ceacbc5fd4bb6bc2215d53199e367832e98d1d8fe/greenlet-3.2.4-cp312-cp312-manylinux2014_x86_64.manylinux_2_17_x86_64.whl", hash = "sha256:c60a6d84229b271d44b70fb6e5fa23781abb5d742af7b808ae3f6efd7c9c60f6", size = 651839, upload-time = "2025-08-07T13:18:30.281Z" },
    { url = "https://files.pythonhosted.org/packages/19/0d/6660d55f7373b2ff8152401a83e02084956da23ae58cddbfb0b330978fe9/greenlet-3.2.4-cp312-cp312-manylinux_2_24_x86_64.manylinux_2_28_x86_64.whl", hash = "sha256:3b3812d8d0c9579967815af437d96623f45c0f2ae5f04e366de62a12d83a8fb0", size = 607586, upload-time = "2025-08-07T13:18:28.544Z" },
    { url = "https://files.pythonhosted.org/packages/8e/1a/c953fdedd22d81ee4629afbb38d2f9d71e37d23caace44775a3a969147d4/greenlet-3.2.4-cp312-cp312-musllinux_1_1_aarch64.whl", hash = "sha256:abbf57b5a870d30c4675928c37278493044d7c14378350b3aa5d484fa65575f0", size = 1123281, upload-time = "2025-08-07T13:42:39.858Z" },
    { url = "https://files.pythonhosted.org/packages/3f/c7/12381b18e21aef2c6bd3a636da1088b888b97b7a0362fac2e4de92405f97/greenlet-3.2.4-cp312-cp312-musllinux_1_1_x86_64.whl", hash = "sha256:20fb936b4652b6e307b8f347665e2c615540d4b42b3b4c8a321d8286da7e520f", size = 1151142, upload-time = "2025-08-07T13:18:22.981Z" },
    { url = "https://files.pythonhosted.org/packages/e9/08/b0814846b79399e585f974bbeebf5580fbe59e258ea7be64d9dfb253c84f/greenlet-3.2.4-cp312-cp312-win_amd64.whl", hash = "sha256:a7d4e128405eea3814a12cc2605e0e6aedb4035bf32697f72deca74de4105e02", size = 299899, upload-time = "2025-08-07T13:38:53.448Z" },
    { url = "https://files.pythonhosted.org/packages/49/e8/58c7f85958bda41dafea50497cbd59738c5c43dbbea5ee83d651234398f4/greenlet-3.2.4-cp313-cp313-macosx_11_0_universal2.whl", hash = "sha256:1a921e542453fe531144e91e1feedf12e07351b1cf6c9e8a3325ea600a715a31", size = 272814, upload-time = "2025-08-07T13:15:50.011Z" },
    { url = "https://files.pythonhosted.org/packages/62/dd/b9f59862e9e257a16e4e610480cfffd29e3fae018a68c2332090b53aac3d/greenlet-3.2.4-cp313-cp313-manylinux2014_aarch64.manylinux_2_17_aarch64.whl", hash = "sha256:cd3c8e693bff0fff6ba55f140bf390fa92c994083f838fece0f63be121334945", size = 641073, upload-time = "2025-08-07T13:42:57.23Z" },
    { url = "https://files.pythonhosted.org/packages/f7/0b/bc13f787394920b23073ca3b6c4a7a21396301ed75a655bcb47196b50e6e/greenlet-3.2.4-cp313-cp313-manylinux2014_ppc64le.manylinux_2_17_ppc64le.whl", hash = "sha256:710638eb93b1fa52823aa91bf75326f9ecdfd5e0466f00789246a5280f4ba0fc", size = 655191, upload-time = "2025-08-07T13:45:29.752Z" },
    { url = "https://files.pythonhosted.org/packages/f2/d6/6adde57d1345a8d0f14d31e4ab9c23cfe8e2cd39c3baf7674b4b0338d266/greenlet-3.2.4-cp313-cp313-manylinux2014_s390x.manylinux_2_17_s390x.whl", hash = "sha256:c5111ccdc9c88f423426df3fd1811bfc40ed66264d35aa373420a34377efc98a", size = 649516, upload-time = "2025-08-07T13:53:16.314Z" },
    { url = "https://files.pythonhosted.org/packages/7f/3b/3a3328a788d4a473889a2d403199932be55b1b0060f4ddd96ee7cdfcad10/greenlet-3.2.4-cp313-cp313-manylinux2014_x86_64.manylinux_2_17_x86_64.whl", hash = "sha256:d76383238584e9711e20ebe14db6c88ddcedc1829a9ad31a584389463b5aa504", size = 652169, upload-time = "2025-08-07T13:18:32.861Z" },
    { url = "https://files.pythonhosted.org/packages/ee/43/3cecdc0349359e1a527cbf2e3e28e5f8f06d3343aaf82ca13437a9aa290f/greenlet-3.2.4-cp313-cp313-manylinux_2_24_x86_64.manylinux_2_28_x86_64.whl", hash = "sha256:23768528f2911bcd7e475210822ffb5254ed10d71f4028387e5a99b4c6699671", size = 610497, upload-time = "2025-08-07T13:18:31.636Z" },
    { url = "https://files.pythonhosted.org/packages/b8/19/06b6cf5d604e2c382a6f31cafafd6f33d5dea706f4db7bdab184bad2b21d/greenlet-3.2.4-cp313-cp313-musllinux_1_1_aarch64.whl", hash = "sha256:00fadb3fedccc447f517ee0d3fd8fe49eae949e1cd0f6a611818f4f6fb7dc83b", size = 1121662, upload-time = "2025-08-07T13:42:41.117Z" },
    { url = "https://files.pythonhosted.org/packages/a2/15/0d5e4e1a66fab130d98168fe984c509249c833c1a3c16806b90f253ce7b9/greenlet-3.2.4-cp313-cp313-musllinux_1_1_x86_64.whl", hash = "sha256:d25c5091190f2dc0eaa3f950252122edbbadbb682aa7b1ef2f8af0f8c0afefae", size = 1149210, upload-time = "2025-08-07T13:18:24.072Z" },
    { url = "https://files.pythonhosted.org/packages/0b/55/2321e43595e6801e105fcfdee02b34c0f996eb71e6ddffca6b10b7e1d771/greenlet-3.2.4-cp313-cp313-win_amd64.whl", hash = "sha256:554b03b6e73aaabec3745364d6239e9e012d64c68ccd0b8430c64ccc14939a8b", size = 299685, upload-time = "2025-08-07T13:24:38.824Z" },
    { url = "https://files.pythonhosted.org/packages/22/5c/85273fd7cc388285632b0498dbbab97596e04b154933dfe0f3e68156c68c/greenlet-3.2.4-cp314-cp314-macosx_11_0_universal2.whl", hash = "sha256:49a30d5fda2507ae77be16479bdb62a660fa51b1eb4928b524975b3bde77b3c0", size = 273586, upload-time = "2025-08-07T13:16:08.004Z" },
    { url = "https://files.pythonhosted.org/packages/d1/75/10aeeaa3da9332c2e761e4c50d4c3556c21113ee3f0afa2cf5769946f7a3/greenlet-3.2.4-cp314-cp314-manylinux2014_aarch64.manylinux_2_17_aarch64.whl", hash = "sha256:299fd615cd8fc86267b47597123e3f43ad79c9d8a22bebdce535e53550763e2f", size = 686346, upload-time = "2025-08-07T13:42:59.944Z" },
    { url = "https://files.pythonhosted.org/packages/c0/aa/687d6b12ffb505a4447567d1f3abea23bd20e73a5bed63871178e0831b7a/greenlet-3.2.4-cp314-cp314-manylinux2014_ppc64le.manylinux_2_17_ppc64le.whl", hash = "sha256:c17b6b34111ea72fc5a4e4beec9711d2226285f0386ea83477cbb97c30a3f3a5", size = 699218, upload-time = "2025-08-07T13:45:30.969Z" },
    { url = "https://files.pythonhosted.org/packages/dc/8b/29aae55436521f1d6f8ff4e12fb676f3400de7fcf27fccd1d4d17fd8fecd/greenlet-3.2.4-cp314-cp314-manylinux2014_s390x.manylinux_2_17_s390x.whl", hash = "sha256:b4a1870c51720687af7fa3e7cda6d08d801dae660f75a76f3845b642b4da6ee1", size = 694659, upload-time = "2025-08-07T13:53:17.759Z" },
    { url = "https://files.pythonhosted.org/packages/92/2e/ea25914b1ebfde93b6fc4ff46d6864564fba59024e928bdc7de475affc25/greenlet-3.2.4-cp314-cp314-manylinux2014_x86_64.manylinux_2_17_x86_64.whl", hash = "sha256:061dc4cf2c34852b052a8620d40f36324554bc192be474b9e9770e8c042fd735", size = 695355, upload-time = "2025-08-07T13:18:34.517Z" },
    { url = "https://files.pythonhosted.org/packages/72/60/fc56c62046ec17f6b0d3060564562c64c862948c9d4bc8aa807cf5bd74f4/greenlet-3.2.4-cp314-cp314-manylinux_2_24_x86_64.manylinux_2_28_x86_64.whl", hash = "sha256:44358b9bf66c8576a9f57a590d5f5d6e72fa4228b763d0e43fee6d3b06d3a337", size = 657512, upload-time = "2025-08-07T13:18:33.969Z" },
    { url = "https://files.pythonhosted.org/packages/e3/a5/6ddab2b4c112be95601c13428db1d8b6608a8b6039816f2ba09c346c08fc/greenlet-3.2.4-cp314-cp314-win_amd64.whl", hash = "sha256:e37ab26028f12dbb0ff65f29a8d3d44a765c61e729647bf2ddfbbed621726f01", size = 303425, upload-time = "2025-08-07T13:32:27.59Z" },
]

[[package]]
name = "h11"
version = "0.16.0"
source = { registry = "https://pypi.org/simple" }
sdist = { url = "https://files.pythonhosted.org/packages/01/ee/02a2c011bdab74c6fb3c75474d40b3052059d95df7e73351460c8588d963/h11-0.16.0.tar.gz", hash = "sha256:4e35b956cf45792e4caa5885e69fba00bdbc6ffafbfa020300e549b208ee5ff1", size = 101250, upload-time = "2025-04-24T03:35:25.427Z" }
wheels = [
    { url = "https://files.pythonhosted.org/packages/04/4b/29cac41a4d98d144bf5f6d33995617b185d14b22401f75ca86f384e87ff1/h11-0.16.0-py3-none-any.whl", hash = "sha256:63cf8bbe7522de3bf65932fda1d9c2772064ffb3dae62d55932da54b31cb6c86", size = 37515, upload-time = "2025-04-24T03:35:24.344Z" },
]

[[package]]
name = "httpcore"
version = "1.0.9"
source = { registry = "https://pypi.org/simple" }
dependencies = [
    { name = "certifi" },
    { name = "h11" },
]
sdist = { url = "https://files.pythonhosted.org/packages/06/94/82699a10bca87a5556c9c59b5963f2d039dbd239f25bc2a63907a05a14cb/httpcore-1.0.9.tar.gz", hash = "sha256:6e34463af53fd2ab5d807f399a9b45ea31c3dfa2276f15a2c3f00afff6e176e8", size = 85484, upload-time = "2025-04-24T22:06:22.219Z" }
wheels = [
    { url = "https://files.pythonhosted.org/packages/7e/f5/f66802a942d491edb555dd61e3a9961140fd64c90bce1eafd741609d334d/httpcore-1.0.9-py3-none-any.whl", hash = "sha256:2d400746a40668fc9dec9810239072b40b4484b640a8c38fd654a024c7a1bf55", size = 78784, upload-time = "2025-04-24T22:06:20.566Z" },
]

[[package]]
name = "httptools"
version = "0.6.4"
source = { registry = "https://pypi.org/simple" }
sdist = { url = "https://files.pythonhosted.org/packages/a7/9a/ce5e1f7e131522e6d3426e8e7a490b3a01f39a6696602e1c4f33f9e94277/httptools-0.6.4.tar.gz", hash = "sha256:4e93eee4add6493b59a5c514da98c939b244fce4a0d8879cd3f466562f4b7d5c", size = 240639, upload-time = "2024-10-16T19:45:08.902Z" }
wheels = [
    { url = "https://files.pythonhosted.org/packages/bb/0e/d0b71465c66b9185f90a091ab36389a7352985fe857e352801c39d6127c8/httptools-0.6.4-cp312-cp312-macosx_10_13_universal2.whl", hash = "sha256:df017d6c780287d5c80601dafa31f17bddb170232d85c066604d8558683711a2", size = 200683, upload-time = "2024-10-16T19:44:30.175Z" },
    { url = "https://files.pythonhosted.org/packages/e2/b8/412a9bb28d0a8988de3296e01efa0bd62068b33856cdda47fe1b5e890954/httptools-0.6.4-cp312-cp312-macosx_11_0_arm64.whl", hash = "sha256:85071a1e8c2d051b507161f6c3e26155b5c790e4e28d7f236422dbacc2a9cc44", size = 104337, upload-time = "2024-10-16T19:44:31.786Z" },
    { url = "https://files.pythonhosted.org/packages/9b/01/6fb20be3196ffdc8eeec4e653bc2a275eca7f36634c86302242c4fbb2760/httptools-0.6.4-cp312-cp312-manylinux_2_17_aarch64.manylinux2014_aarch64.whl", hash = "sha256:69422b7f458c5af875922cdb5bd586cc1f1033295aa9ff63ee196a87519ac8e1", size = 508796, upload-time = "2024-10-16T19:44:32.825Z" },
    { url = "https://files.pythonhosted.org/packages/f7/d8/b644c44acc1368938317d76ac991c9bba1166311880bcc0ac297cb9d6bd7/httptools-0.6.4-cp312-cp312-manylinux_2_5_x86_64.manylinux1_x86_64.manylinux_2_17_x86_64.manylinux2014_x86_64.whl", hash = "sha256:16e603a3bff50db08cd578d54f07032ca1631450ceb972c2f834c2b860c28ea2", size = 510837, upload-time = "2024-10-16T19:44:33.974Z" },
    { url = "https://files.pythonhosted.org/packages/52/d8/254d16a31d543073a0e57f1c329ca7378d8924e7e292eda72d0064987486/httptools-0.6.4-cp312-cp312-musllinux_1_2_aarch64.whl", hash = "sha256:ec4f178901fa1834d4a060320d2f3abc5c9e39766953d038f1458cb885f47e81", size = 485289, upload-time = "2024-10-16T19:44:35.111Z" },
    { url = "https://files.pythonhosted.org/packages/5f/3c/4aee161b4b7a971660b8be71a92c24d6c64372c1ab3ae7f366b3680df20f/httptools-0.6.4-cp312-cp312-musllinux_1_2_x86_64.whl", hash = "sha256:f9eb89ecf8b290f2e293325c646a211ff1c2493222798bb80a530c5e7502494f", size = 489779, upload-time = "2024-10-16T19:44:36.253Z" },
    { url = "https://files.pythonhosted.org/packages/12/b7/5cae71a8868e555f3f67a50ee7f673ce36eac970f029c0c5e9d584352961/httptools-0.6.4-cp312-cp312-win_amd64.whl", hash = "sha256:db78cb9ca56b59b016e64b6031eda5653be0589dba2b1b43453f6e8b405a0970", size = 88634, upload-time = "2024-10-16T19:44:37.357Z" },
    { url = "https://files.pythonhosted.org/packages/94/a3/9fe9ad23fd35f7de6b91eeb60848986058bd8b5a5c1e256f5860a160cc3e/httptools-0.6.4-cp313-cp313-macosx_10_13_universal2.whl", hash = "sha256:ade273d7e767d5fae13fa637f4d53b6e961fb7fd93c7797562663f0171c26660", size = 197214, upload-time = "2024-10-16T19:44:38.738Z" },
    { url = "https://files.pythonhosted.org/packages/ea/d9/82d5e68bab783b632023f2fa31db20bebb4e89dfc4d2293945fd68484ee4/httptools-0.6.4-cp313-cp313-macosx_11_0_arm64.whl", hash = "sha256:856f4bc0478ae143bad54a4242fccb1f3f86a6e1be5548fecfd4102061b3a083", size = 102431, upload-time = "2024-10-16T19:44:39.818Z" },
    { url = "https://files.pythonhosted.org/packages/96/c1/cb499655cbdbfb57b577734fde02f6fa0bbc3fe9fb4d87b742b512908dff/httptools-0.6.4-cp313-cp313-manylinux_2_17_aarch64.manylinux2014_aarch64.whl", hash = "sha256:322d20ea9cdd1fa98bd6a74b77e2ec5b818abdc3d36695ab402a0de8ef2865a3", size = 473121, upload-time = "2024-10-16T19:44:41.189Z" },
    { url = "https://files.pythonhosted.org/packages/af/71/ee32fd358f8a3bb199b03261f10921716990808a675d8160b5383487a317/httptools-0.6.4-cp313-cp313-manylinux_2_5_x86_64.manylinux1_x86_64.manylinux_2_17_x86_64.manylinux2014_x86_64.whl", hash = "sha256:4d87b29bd4486c0093fc64dea80231f7c7f7eb4dc70ae394d70a495ab8436071", size = 473805, upload-time = "2024-10-16T19:44:42.384Z" },
    { url = "https://files.pythonhosted.org/packages/8a/0a/0d4df132bfca1507114198b766f1737d57580c9ad1cf93c1ff673e3387be/httptools-0.6.4-cp313-cp313-musllinux_1_2_aarch64.whl", hash = "sha256:342dd6946aa6bda4b8f18c734576106b8a31f2fe31492881a9a160ec84ff4bd5", size = 448858, upload-time = "2024-10-16T19:44:43.959Z" },
    { url = "https://files.pythonhosted.org/packages/1e/6a/787004fdef2cabea27bad1073bf6a33f2437b4dbd3b6fb4a9d71172b1c7c/httptools-0.6.4-cp313-cp313-musllinux_1_2_x86_64.whl", hash = "sha256:4b36913ba52008249223042dca46e69967985fb4051951f94357ea681e1f5dc0", size = 452042, upload-time = "2024-10-16T19:44:45.071Z" },
    { url = "https://files.pythonhosted.org/packages/4d/dc/7decab5c404d1d2cdc1bb330b1bf70e83d6af0396fd4fc76fc60c0d522bf/httptools-0.6.4-cp313-cp313-win_amd64.whl", hash = "sha256:28908df1b9bb8187393d5b5db91435ccc9c8e891657f9cbb42a2541b44c82fc8", size = 87682, upload-time = "2024-10-16T19:44:46.46Z" },
]

[[package]]
name = "httpx"
version = "0.28.1"
source = { registry = "https://pypi.org/simple" }
dependencies = [
    { name = "anyio" },
    { name = "certifi" },
    { name = "httpcore" },
    { name = "idna" },
]
sdist = { url = "https://files.pythonhosted.org/packages/b1/df/48c586a5fe32a0f01324ee087459e112ebb7224f646c0b5023f5e79e9956/httpx-0.28.1.tar.gz", hash = "sha256:75e98c5f16b0f35b567856f597f06ff2270a374470a5c2392242528e3e3e42fc", size = 141406, upload-time = "2024-12-06T15:37:23.222Z" }
wheels = [
    { url = "https://files.pythonhosted.org/packages/2a/39/e50c7c3a983047577ee07d2a9e53faf5a69493943ec3f6a384bdc792deb2/httpx-0.28.1-py3-none-any.whl", hash = "sha256:d909fcccc110f8c7faf814ca82a9a4d816bc5a6dbfea25d6591d6985b8ba59ad", size = 73517, upload-time = "2024-12-06T15:37:21.509Z" },
]

[[package]]
name = "humanize"
version = "4.13.0"
source = { registry = "https://pypi.org/simple" }
sdist = { url = "https://files.pythonhosted.org/packages/98/1d/3062fcc89ee05a715c0b9bfe6490c00c576314f27ffee3a704122c6fd259/humanize-4.13.0.tar.gz", hash = "sha256:78f79e68f76f0b04d711c4e55d32bebef5be387148862cb1ef83d2b58e7935a0", size = 81884, upload-time = "2025-08-25T09:39:20.04Z" }
wheels = [
    { url = "https://files.pythonhosted.org/packages/1e/c7/316e7ca04d26695ef0635dc81683d628350810eb8e9b2299fc08ba49f366/humanize-4.13.0-py3-none-any.whl", hash = "sha256:b810820b31891813b1673e8fec7f1ed3312061eab2f26e3fa192c393d11ed25f", size = 128869, upload-time = "2025-08-25T09:39:18.54Z" },
]

[[package]]
name = "identify"
version = "2.6.14"
source = { registry = "https://pypi.org/simple" }
sdist = { url = "https://files.pythonhosted.org/packages/52/c4/62963f25a678f6a050fb0505a65e9e726996171e6dbe1547f79619eefb15/identify-2.6.14.tar.gz", hash = "sha256:663494103b4f717cb26921c52f8751363dc89db64364cd836a9bf1535f53cd6a", size = 99283, upload-time = "2025-09-06T19:30:52.938Z" }
wheels = [
    { url = "https://files.pythonhosted.org/packages/e5/ae/2ad30f4652712c82f1c23423d79136fbce338932ad166d70c1efb86a5998/identify-2.6.14-py2.py3-none-any.whl", hash = "sha256:11a073da82212c6646b1f39bb20d4483bfb9543bd5566fec60053c4bb309bf2e", size = 99172, upload-time = "2025-09-06T19:30:51.759Z" },
]

[[package]]
name = "idna"
version = "3.10"
source = { registry = "https://pypi.org/simple" }
sdist = { url = "https://files.pythonhosted.org/packages/f1/70/7703c29685631f5a7590aa73f1f1d3fa9a380e654b86af429e0934a32f7d/idna-3.10.tar.gz", hash = "sha256:12f65c9b470abda6dc35cf8e63cc574b1c52b11df2c86030af0ac09b01b13ea9", size = 190490, upload-time = "2024-09-15T18:07:39.745Z" }
wheels = [
    { url = "https://files.pythonhosted.org/packages/76/c6/c88e154df9c4e1a2a66ccf0005a88dfb2650c1dffb6f5ce603dfbd452ce3/idna-3.10-py3-none-any.whl", hash = "sha256:946d195a0d259cbba61165e88e65941f16e9b36ea6ddb97f00452bae8b1287d3", size = 70442, upload-time = "2024-09-15T18:07:37.964Z" },
]

[[package]]
name = "iniconfig"
version = "2.1.0"
source = { registry = "https://pypi.org/simple" }
sdist = { url = "https://files.pythonhosted.org/packages/f2/97/ebf4da567aa6827c909642694d71c9fcf53e5b504f2d96afea02718862f3/iniconfig-2.1.0.tar.gz", hash = "sha256:3abbd2e30b36733fee78f9c7f7308f2d0050e88f0087fd25c2645f63c773e1c7", size = 4793, upload-time = "2025-03-19T20:09:59.721Z" }
wheels = [
    { url = "https://files.pythonhosted.org/packages/2c/e1/e6716421ea10d38022b952c159d5161ca1193197fb744506875fbb87ea7b/iniconfig-2.1.0-py3-none-any.whl", hash = "sha256:9deba5723312380e77435581c6bf4935c94cbfab9b1ed33ef8d238ea168eb760", size = 6050, upload-time = "2025-03-19T20:10:01.071Z" },
]

[[package]]
name = "jinja2"
version = "3.1.6"
source = { registry = "https://pypi.org/simple" }
dependencies = [
    { name = "markupsafe" },
]
sdist = { url = "https://files.pythonhosted.org/packages/df/bf/f7da0350254c0ed7c72f3e33cef02e048281fec7ecec5f032d4aac52226b/jinja2-3.1.6.tar.gz", hash = "sha256:0137fb05990d35f1275a587e9aee6d56da821fc83491a0fb838183be43f66d6d", size = 245115, upload-time = "2025-03-05T20:05:02.478Z" }
wheels = [
    { url = "https://files.pythonhosted.org/packages/62/a1/3d680cbfd5f4b8f15abc1d571870c5fc3e594bb582bc3b64ea099db13e56/jinja2-3.1.6-py3-none-any.whl", hash = "sha256:85ece4451f492d0c13c5dd7c13a64681a86afae63a5f347908daf103ce6d2f67", size = 134899, upload-time = "2025-03-05T20:05:00.369Z" },
]

[[package]]
name = "jmespath"
version = "1.0.1"
source = { registry = "https://pypi.org/simple" }
sdist = { url = "https://files.pythonhosted.org/packages/00/2a/e867e8531cf3e36b41201936b7fa7ba7b5702dbef42922193f05c8976cd6/jmespath-1.0.1.tar.gz", hash = "sha256:90261b206d6defd58fdd5e85f478bf633a2901798906be2ad389150c5c60edbe", size = 25843, upload-time = "2022-06-17T18:00:12.224Z" }
wheels = [
    { url = "https://files.pythonhosted.org/packages/31/b4/b9b800c45527aadd64d5b442f9b932b00648617eb5d63d2c7a6587b7cafc/jmespath-1.0.1-py3-none-any.whl", hash = "sha256:02e2e4cc71b5bcab88332eebf907519190dd9e6e82107fa7f83b1003a6252980", size = 20256, upload-time = "2022-06-17T18:00:10.251Z" },
]

[[package]]
name = "kiwisolver"
version = "1.4.9"
source = { registry = "https://pypi.org/simple" }
sdist = { url = "https://files.pythonhosted.org/packages/5c/3c/85844f1b0feb11ee581ac23fe5fce65cd049a200c1446708cc1b7f922875/kiwisolver-1.4.9.tar.gz", hash = "sha256:c3b22c26c6fd6811b0ae8363b95ca8ce4ea3c202d3d0975b2914310ceb1bcc4d", size = 97564, upload-time = "2025-08-10T21:27:49.279Z" }
wheels = [
    { url = "https://files.pythonhosted.org/packages/86/c9/13573a747838aeb1c76e3267620daa054f4152444d1f3d1a2324b78255b5/kiwisolver-1.4.9-cp312-cp312-macosx_10_13_universal2.whl", hash = "sha256:ac5a486ac389dddcc5bef4f365b6ae3ffff2c433324fb38dd35e3fab7c957999", size = 123686, upload-time = "2025-08-10T21:26:10.034Z" },
    { url = "https://files.pythonhosted.org/packages/51/ea/2ecf727927f103ffd1739271ca19c424d0e65ea473fbaeea1c014aea93f6/kiwisolver-1.4.9-cp312-cp312-macosx_10_13_x86_64.whl", hash = "sha256:f2ba92255faa7309d06fe44c3a4a97efe1c8d640c2a79a5ef728b685762a6fd2", size = 66460, upload-time = "2025-08-10T21:26:11.083Z" },
    { url = "https://files.pythonhosted.org/packages/5b/5a/51f5464373ce2aeb5194508298a508b6f21d3867f499556263c64c621914/kiwisolver-1.4.9-cp312-cp312-macosx_11_0_arm64.whl", hash = "sha256:4a2899935e724dd1074cb568ce7ac0dce28b2cd6ab539c8e001a8578eb106d14", size = 64952, upload-time = "2025-08-10T21:26:12.058Z" },
    { url = "https://files.pythonhosted.org/packages/70/90/6d240beb0f24b74371762873e9b7f499f1e02166a2d9c5801f4dbf8fa12e/kiwisolver-1.4.9-cp312-cp312-manylinux2014_x86_64.manylinux_2_17_x86_64.whl", hash = "sha256:f6008a4919fdbc0b0097089f67a1eb55d950ed7e90ce2cc3e640abadd2757a04", size = 1474756, upload-time = "2025-08-10T21:26:13.096Z" },
    { url = "https://files.pythonhosted.org/packages/12/42/f36816eaf465220f683fb711efdd1bbf7a7005a2473d0e4ed421389bd26c/kiwisolver-1.4.9-cp312-cp312-manylinux_2_24_aarch64.manylinux_2_28_aarch64.whl", hash = "sha256:67bb8b474b4181770f926f7b7d2f8c0248cbcb78b660fdd41a47054b28d2a752", size = 1276404, upload-time = "2025-08-10T21:26:14.457Z" },
    { url = "https://files.pythonhosted.org/packages/2e/64/bc2de94800adc830c476dce44e9b40fd0809cddeef1fde9fcf0f73da301f/kiwisolver-1.4.9-cp312-cp312-manylinux_2_24_ppc64le.manylinux_2_28_ppc64le.whl", hash = "sha256:2327a4a30d3ee07d2fbe2e7933e8a37c591663b96ce42a00bc67461a87d7df77", size = 1294410, upload-time = "2025-08-10T21:26:15.73Z" },
    { url = "https://files.pythonhosted.org/packages/5f/42/2dc82330a70aa8e55b6d395b11018045e58d0bb00834502bf11509f79091/kiwisolver-1.4.9-cp312-cp312-manylinux_2_24_s390x.manylinux_2_28_s390x.whl", hash = "sha256:7a08b491ec91b1d5053ac177afe5290adacf1f0f6307d771ccac5de30592d198", size = 1343631, upload-time = "2025-08-10T21:26:17.045Z" },
    { url = "https://files.pythonhosted.org/packages/22/fd/f4c67a6ed1aab149ec5a8a401c323cee7a1cbe364381bb6c9c0d564e0e20/kiwisolver-1.4.9-cp312-cp312-musllinux_1_2_aarch64.whl", hash = "sha256:d8fc5c867c22b828001b6a38d2eaeb88160bf5783c6cb4a5e440efc981ce286d", size = 2224963, upload-time = "2025-08-10T21:26:18.737Z" },
    { url = "https://files.pythonhosted.org/packages/45/aa/76720bd4cb3713314677d9ec94dcc21ced3f1baf4830adde5bb9b2430a5f/kiwisolver-1.4.9-cp312-cp312-musllinux_1_2_ppc64le.whl", hash = "sha256:3b3115b2581ea35bb6d1f24a4c90af37e5d9b49dcff267eeed14c3893c5b86ab", size = 2321295, upload-time = "2025-08-10T21:26:20.11Z" },
    { url = "https://files.pythonhosted.org/packages/80/19/d3ec0d9ab711242f56ae0dc2fc5d70e298bb4a1f9dfab44c027668c673a1/kiwisolver-1.4.9-cp312-cp312-musllinux_1_2_s390x.whl", hash = "sha256:858e4c22fb075920b96a291928cb7dea5644e94c0ee4fcd5af7e865655e4ccf2", size = 2487987, upload-time = "2025-08-10T21:26:21.49Z" },
    { url = "https://files.pythonhosted.org/packages/39/e9/61e4813b2c97e86b6fdbd4dd824bf72d28bcd8d4849b8084a357bc0dd64d/kiwisolver-1.4.9-cp312-cp312-musllinux_1_2_x86_64.whl", hash = "sha256:ed0fecd28cc62c54b262e3736f8bb2512d8dcfdc2bcf08be5f47f96bf405b145", size = 2291817, upload-time = "2025-08-10T21:26:22.812Z" },
    { url = "https://files.pythonhosted.org/packages/a0/41/85d82b0291db7504da3c2defe35c9a8a5c9803a730f297bd823d11d5fb77/kiwisolver-1.4.9-cp312-cp312-win_amd64.whl", hash = "sha256:f68208a520c3d86ea51acf688a3e3002615a7f0238002cccc17affecc86a8a54", size = 73895, upload-time = "2025-08-10T21:26:24.37Z" },
    { url = "https://files.pythonhosted.org/packages/e2/92/5f3068cf15ee5cb624a0c7596e67e2a0bb2adee33f71c379054a491d07da/kiwisolver-1.4.9-cp312-cp312-win_arm64.whl", hash = "sha256:2c1a4f57df73965f3f14df20b80ee29e6a7930a57d2d9e8491a25f676e197c60", size = 64992, upload-time = "2025-08-10T21:26:25.732Z" },
    { url = "https://files.pythonhosted.org/packages/31/c1/c2686cda909742ab66c7388e9a1a8521a59eb89f8bcfbee28fc980d07e24/kiwisolver-1.4.9-cp313-cp313-macosx_10_13_universal2.whl", hash = "sha256:a5d0432ccf1c7ab14f9949eec60c5d1f924f17c037e9f8b33352fa05799359b8", size = 123681, upload-time = "2025-08-10T21:26:26.725Z" },
    { url = "https://files.pythonhosted.org/packages/ca/f0/f44f50c9f5b1a1860261092e3bc91ecdc9acda848a8b8c6abfda4a24dd5c/kiwisolver-1.4.9-cp313-cp313-macosx_10_13_x86_64.whl", hash = "sha256:efb3a45b35622bb6c16dbfab491a8f5a391fe0e9d45ef32f4df85658232ca0e2", size = 66464, upload-time = "2025-08-10T21:26:27.733Z" },
    { url = "https://files.pythonhosted.org/packages/2d/7a/9d90a151f558e29c3936b8a47ac770235f436f2120aca41a6d5f3d62ae8d/kiwisolver-1.4.9-cp313-cp313-macosx_11_0_arm64.whl", hash = "sha256:1a12cf6398e8a0a001a059747a1cbf24705e18fe413bc22de7b3d15c67cffe3f", size = 64961, upload-time = "2025-08-10T21:26:28.729Z" },
    { url = "https://files.pythonhosted.org/packages/e9/e9/f218a2cb3a9ffbe324ca29a9e399fa2d2866d7f348ec3a88df87fc248fc5/kiwisolver-1.4.9-cp313-cp313-manylinux2014_x86_64.manylinux_2_17_x86_64.whl", hash = "sha256:b67e6efbf68e077dd71d1a6b37e43e1a99d0bff1a3d51867d45ee8908b931098", size = 1474607, upload-time = "2025-08-10T21:26:29.798Z" },
    { url = "https://files.pythonhosted.org/packages/d9/28/aac26d4c882f14de59041636292bc838db8961373825df23b8eeb807e198/kiwisolver-1.4.9-cp313-cp313-manylinux_2_24_aarch64.manylinux_2_28_aarch64.whl", hash = "sha256:5656aa670507437af0207645273ccdfee4f14bacd7f7c67a4306d0dcaeaf6eed", size = 1276546, upload-time = "2025-08-10T21:26:31.401Z" },
    { url = "https://files.pythonhosted.org/packages/8b/ad/8bfc1c93d4cc565e5069162f610ba2f48ff39b7de4b5b8d93f69f30c4bed/kiwisolver-1.4.9-cp313-cp313-manylinux_2_24_ppc64le.manylinux_2_28_ppc64le.whl", hash = "sha256:bfc08add558155345129c7803b3671cf195e6a56e7a12f3dde7c57d9b417f525", size = 1294482, upload-time = "2025-08-10T21:26:32.721Z" },
    { url = "https://files.pythonhosted.org/packages/da/f1/6aca55ff798901d8ce403206d00e033191f63d82dd708a186e0ed2067e9c/kiwisolver-1.4.9-cp313-cp313-manylinux_2_24_s390x.manylinux_2_28_s390x.whl", hash = "sha256:40092754720b174e6ccf9e845d0d8c7d8e12c3d71e7fc35f55f3813e96376f78", size = 1343720, upload-time = "2025-08-10T21:26:34.032Z" },
    { url = "https://files.pythonhosted.org/packages/d1/91/eed031876c595c81d90d0f6fc681ece250e14bf6998c3d7c419466b523b7/kiwisolver-1.4.9-cp313-cp313-musllinux_1_2_aarch64.whl", hash = "sha256:497d05f29a1300d14e02e6441cf0f5ee81c1ff5a304b0d9fb77423974684e08b", size = 2224907, upload-time = "2025-08-10T21:26:35.824Z" },
    { url = "https://files.pythonhosted.org/packages/e9/ec/4d1925f2e49617b9cca9c34bfa11adefad49d00db038e692a559454dfb2e/kiwisolver-1.4.9-cp313-cp313-musllinux_1_2_ppc64le.whl", hash = "sha256:bdd1a81a1860476eb41ac4bc1e07b3f07259e6d55bbf739b79c8aaedcf512799", size = 2321334, upload-time = "2025-08-10T21:26:37.534Z" },
    { url = "https://files.pythonhosted.org/packages/43/cb/450cd4499356f68802750c6ddc18647b8ea01ffa28f50d20598e0befe6e9/kiwisolver-1.4.9-cp313-cp313-musllinux_1_2_s390x.whl", hash = "sha256:e6b93f13371d341afee3be9f7c5964e3fe61d5fa30f6a30eb49856935dfe4fc3", size = 2488313, upload-time = "2025-08-10T21:26:39.191Z" },
    { url = "https://files.pythonhosted.org/packages/71/67/fc76242bd99f885651128a5d4fa6083e5524694b7c88b489b1b55fdc491d/kiwisolver-1.4.9-cp313-cp313-musllinux_1_2_x86_64.whl", hash = "sha256:d75aa530ccfaa593da12834b86a0724f58bff12706659baa9227c2ccaa06264c", size = 2291970, upload-time = "2025-08-10T21:26:40.828Z" },
    { url = "https://files.pythonhosted.org/packages/75/bd/f1a5d894000941739f2ae1b65a32892349423ad49c2e6d0771d0bad3fae4/kiwisolver-1.4.9-cp313-cp313-win_amd64.whl", hash = "sha256:dd0a578400839256df88c16abddf9ba14813ec5f21362e1fe65022e00c883d4d", size = 73894, upload-time = "2025-08-10T21:26:42.33Z" },
    { url = "https://files.pythonhosted.org/packages/95/38/dce480814d25b99a391abbddadc78f7c117c6da34be68ca8b02d5848b424/kiwisolver-1.4.9-cp313-cp313-win_arm64.whl", hash = "sha256:d4188e73af84ca82468f09cadc5ac4db578109e52acb4518d8154698d3a87ca2", size = 64995, upload-time = "2025-08-10T21:26:43.889Z" },
    { url = "https://files.pythonhosted.org/packages/e2/37/7d218ce5d92dadc5ebdd9070d903e0c7cf7edfe03f179433ac4d13ce659c/kiwisolver-1.4.9-cp313-cp313t-macosx_10_13_universal2.whl", hash = "sha256:5a0f2724dfd4e3b3ac5a82436a8e6fd16baa7d507117e4279b660fe8ca38a3a1", size = 126510, upload-time = "2025-08-10T21:26:44.915Z" },
    { url = "https://files.pythonhosted.org/packages/23/b0/e85a2b48233daef4b648fb657ebbb6f8367696a2d9548a00b4ee0eb67803/kiwisolver-1.4.9-cp313-cp313t-macosx_10_13_x86_64.whl", hash = "sha256:1b11d6a633e4ed84fc0ddafd4ebfd8ea49b3f25082c04ad12b8315c11d504dc1", size = 67903, upload-time = "2025-08-10T21:26:45.934Z" },
    { url = "https://files.pythonhosted.org/packages/44/98/f2425bc0113ad7de24da6bb4dae1343476e95e1d738be7c04d31a5d037fd/kiwisolver-1.4.9-cp313-cp313t-macosx_11_0_arm64.whl", hash = "sha256:61874cdb0a36016354853593cffc38e56fc9ca5aa97d2c05d3dcf6922cd55a11", size = 66402, upload-time = "2025-08-10T21:26:47.101Z" },
    { url = "https://files.pythonhosted.org/packages/98/d8/594657886df9f34c4177cc353cc28ca7e6e5eb562d37ccc233bff43bbe2a/kiwisolver-1.4.9-cp313-cp313t-manylinux2014_x86_64.manylinux_2_17_x86_64.whl", hash = "sha256:60c439763a969a6af93b4881db0eed8fadf93ee98e18cbc35bc8da868d0c4f0c", size = 1582135, upload-time = "2025-08-10T21:26:48.665Z" },
    { url = "https://files.pythonhosted.org/packages/5c/c6/38a115b7170f8b306fc929e166340c24958347308ea3012c2b44e7e295db/kiwisolver-1.4.9-cp313-cp313t-manylinux_2_24_aarch64.manylinux_2_28_aarch64.whl", hash = "sha256:92a2f997387a1b79a75e7803aa7ded2cfbe2823852ccf1ba3bcf613b62ae3197", size = 1389409, upload-time = "2025-08-10T21:26:50.335Z" },
    { url = "https://files.pythonhosted.org/packages/bf/3b/e04883dace81f24a568bcee6eb3001da4ba05114afa622ec9b6fafdc1f5e/kiwisolver-1.4.9-cp313-cp313t-manylinux_2_24_ppc64le.manylinux_2_28_ppc64le.whl", hash = "sha256:a31d512c812daea6d8b3be3b2bfcbeb091dbb09177706569bcfc6240dcf8b41c", size = 1401763, upload-time = "2025-08-10T21:26:51.867Z" },
    { url = "https://files.pythonhosted.org/packages/9f/80/20ace48e33408947af49d7d15c341eaee69e4e0304aab4b7660e234d6288/kiwisolver-1.4.9-cp313-cp313t-manylinux_2_24_s390x.manylinux_2_28_s390x.whl", hash = "sha256:52a15b0f35dad39862d376df10c5230155243a2c1a436e39eb55623ccbd68185", size = 1453643, upload-time = "2025-08-10T21:26:53.592Z" },
    { url = "https://files.pythonhosted.org/packages/64/31/6ce4380a4cd1f515bdda976a1e90e547ccd47b67a1546d63884463c92ca9/kiwisolver-1.4.9-cp313-cp313t-musllinux_1_2_aarch64.whl", hash = "sha256:a30fd6fdef1430fd9e1ba7b3398b5ee4e2887783917a687d86ba69985fb08748", size = 2330818, upload-time = "2025-08-10T21:26:55.051Z" },
    { url = "https://files.pythonhosted.org/packages/fa/e9/3f3fcba3bcc7432c795b82646306e822f3fd74df0ee81f0fa067a1f95668/kiwisolver-1.4.9-cp313-cp313t-musllinux_1_2_ppc64le.whl", hash = "sha256:cc9617b46837c6468197b5945e196ee9ca43057bb7d9d1ae688101e4e1dddf64", size = 2419963, upload-time = "2025-08-10T21:26:56.421Z" },
    { url = "https://files.pythonhosted.org/packages/99/43/7320c50e4133575c66e9f7dadead35ab22d7c012a3b09bb35647792b2a6d/kiwisolver-1.4.9-cp313-cp313t-musllinux_1_2_s390x.whl", hash = "sha256:0ab74e19f6a2b027ea4f845a78827969af45ce790e6cb3e1ebab71bdf9f215ff", size = 2594639, upload-time = "2025-08-10T21:26:57.882Z" },
    { url = "https://files.pythonhosted.org/packages/65/d6/17ae4a270d4a987ef8a385b906d2bdfc9fce502d6dc0d3aea865b47f548c/kiwisolver-1.4.9-cp313-cp313t-musllinux_1_2_x86_64.whl", hash = "sha256:dba5ee5d3981160c28d5490f0d1b7ed730c22470ff7f6cc26cfcfaacb9896a07", size = 2391741, upload-time = "2025-08-10T21:26:59.237Z" },
    { url = "https://files.pythonhosted.org/packages/2a/8f/8f6f491d595a9e5912971f3f863d81baddccc8a4d0c3749d6a0dd9ffc9df/kiwisolver-1.4.9-cp313-cp313t-win_arm64.whl", hash = "sha256:0749fd8f4218ad2e851e11cc4dc05c7cbc0cbc4267bdfdb31782e65aace4ee9c", size = 68646, upload-time = "2025-08-10T21:27:00.52Z" },
    { url = "https://files.pythonhosted.org/packages/6b/32/6cc0fbc9c54d06c2969faa9c1d29f5751a2e51809dd55c69055e62d9b426/kiwisolver-1.4.9-cp314-cp314-macosx_10_13_universal2.whl", hash = "sha256:9928fe1eb816d11ae170885a74d074f57af3a0d65777ca47e9aeb854a1fba386", size = 123806, upload-time = "2025-08-10T21:27:01.537Z" },
    { url = "https://files.pythonhosted.org/packages/b2/dd/2bfb1d4a4823d92e8cbb420fe024b8d2167f72079b3bb941207c42570bdf/kiwisolver-1.4.9-cp314-cp314-macosx_10_13_x86_64.whl", hash = "sha256:d0005b053977e7b43388ddec89fa567f43d4f6d5c2c0affe57de5ebf290dc552", size = 66605, upload-time = "2025-08-10T21:27:03.335Z" },
    { url = "https://files.pythonhosted.org/packages/f7/69/00aafdb4e4509c2ca6064646cba9cd4b37933898f426756adb2cb92ebbed/kiwisolver-1.4.9-cp314-cp314-macosx_11_0_arm64.whl", hash = "sha256:2635d352d67458b66fd0667c14cb1d4145e9560d503219034a18a87e971ce4f3", size = 64925, upload-time = "2025-08-10T21:27:04.339Z" },
    { url = "https://files.pythonhosted.org/packages/43/dc/51acc6791aa14e5cb6d8a2e28cefb0dc2886d8862795449d021334c0df20/kiwisolver-1.4.9-cp314-cp314-manylinux2014_x86_64.manylinux_2_17_x86_64.whl", hash = "sha256:767c23ad1c58c9e827b649a9ab7809fd5fd9db266a9cf02b0e926ddc2c680d58", size = 1472414, upload-time = "2025-08-10T21:27:05.437Z" },
    { url = "https://files.pythonhosted.org/packages/3d/bb/93fa64a81db304ac8a246f834d5094fae4b13baf53c839d6bb6e81177129/kiwisolver-1.4.9-cp314-cp314-manylinux_2_24_aarch64.manylinux_2_28_aarch64.whl", hash = "sha256:72d0eb9fba308b8311685c2268cf7d0a0639a6cd027d8128659f72bdd8a024b4", size = 1281272, upload-time = "2025-08-10T21:27:07.063Z" },
    { url = "https://files.pythonhosted.org/packages/70/e6/6df102916960fb8d05069d4bd92d6d9a8202d5a3e2444494e7cd50f65b7a/kiwisolver-1.4.9-cp314-cp314-manylinux_2_24_ppc64le.manylinux_2_28_ppc64le.whl", hash = "sha256:f68e4f3eeca8fb22cc3d731f9715a13b652795ef657a13df1ad0c7dc0e9731df", size = 1298578, upload-time = "2025-08-10T21:27:08.452Z" },
    { url = "https://files.pythonhosted.org/packages/7c/47/e142aaa612f5343736b087864dbaebc53ea8831453fb47e7521fa8658f30/kiwisolver-1.4.9-cp314-cp314-manylinux_2_24_s390x.manylinux_2_28_s390x.whl", hash = "sha256:d84cd4061ae292d8ac367b2c3fa3aad11cb8625a95d135fe93f286f914f3f5a6", size = 1345607, upload-time = "2025-08-10T21:27:10.125Z" },
    { url = "https://files.pythonhosted.org/packages/54/89/d641a746194a0f4d1a3670fb900d0dbaa786fb98341056814bc3f058fa52/kiwisolver-1.4.9-cp314-cp314-musllinux_1_2_aarch64.whl", hash = "sha256:a60ea74330b91bd22a29638940d115df9dc00af5035a9a2a6ad9399ffb4ceca5", size = 2230150, upload-time = "2025-08-10T21:27:11.484Z" },
    { url = "https://files.pythonhosted.org/packages/aa/6b/5ee1207198febdf16ac11f78c5ae40861b809cbe0e6d2a8d5b0b3044b199/kiwisolver-1.4.9-cp314-cp314-musllinux_1_2_ppc64le.whl", hash = "sha256:ce6a3a4e106cf35c2d9c4fa17c05ce0b180db622736845d4315519397a77beaf", size = 2325979, upload-time = "2025-08-10T21:27:12.917Z" },
    { url = "https://files.pythonhosted.org/packages/fc/ff/b269eefd90f4ae14dcc74973d5a0f6d28d3b9bb1afd8c0340513afe6b39a/kiwisolver-1.4.9-cp314-cp314-musllinux_1_2_s390x.whl", hash = "sha256:77937e5e2a38a7b48eef0585114fe7930346993a88060d0bf886086d2aa49ef5", size = 2491456, upload-time = "2025-08-10T21:27:14.353Z" },
    { url = "https://files.pythonhosted.org/packages/fc/d4/10303190bd4d30de547534601e259a4fbf014eed94aae3e5521129215086/kiwisolver-1.4.9-cp314-cp314-musllinux_1_2_x86_64.whl", hash = "sha256:24c175051354f4a28c5d6a31c93906dc653e2bf234e8a4bbfb964892078898ce", size = 2294621, upload-time = "2025-08-10T21:27:15.808Z" },
    { url = "https://files.pythonhosted.org/packages/28/e0/a9a90416fce5c0be25742729c2ea52105d62eda6c4be4d803c2a7be1fa50/kiwisolver-1.4.9-cp314-cp314-win_amd64.whl", hash = "sha256:0763515d4df10edf6d06a3c19734e2566368980d21ebec439f33f9eb936c07b7", size = 75417, upload-time = "2025-08-10T21:27:17.436Z" },
    { url = "https://files.pythonhosted.org/packages/1f/10/6949958215b7a9a264299a7db195564e87900f709db9245e4ebdd3c70779/kiwisolver-1.4.9-cp314-cp314-win_arm64.whl", hash = "sha256:0e4e2bf29574a6a7b7f6cb5fa69293b9f96c928949ac4a53ba3f525dffb87f9c", size = 66582, upload-time = "2025-08-10T21:27:18.436Z" },
    { url = "https://files.pythonhosted.org/packages/ec/79/60e53067903d3bc5469b369fe0dfc6b3482e2133e85dae9daa9527535991/kiwisolver-1.4.9-cp314-cp314t-macosx_10_13_universal2.whl", hash = "sha256:d976bbb382b202f71c67f77b0ac11244021cfa3f7dfd9e562eefcea2df711548", size = 126514, upload-time = "2025-08-10T21:27:19.465Z" },
    { url = "https://files.pythonhosted.org/packages/25/d1/4843d3e8d46b072c12a38c97c57fab4608d36e13fe47d47ee96b4d61ba6f/kiwisolver-1.4.9-cp314-cp314t-macosx_10_13_x86_64.whl", hash = "sha256:2489e4e5d7ef9a1c300a5e0196e43d9c739f066ef23270607d45aba368b91f2d", size = 67905, upload-time = "2025-08-10T21:27:20.51Z" },
    { url = "https://files.pythonhosted.org/packages/8c/ae/29ffcbd239aea8b93108de1278271ae764dfc0d803a5693914975f200596/kiwisolver-1.4.9-cp314-cp314t-macosx_11_0_arm64.whl", hash = "sha256:e2ea9f7ab7fbf18fffb1b5434ce7c69a07582f7acc7717720f1d69f3e806f90c", size = 66399, upload-time = "2025-08-10T21:27:21.496Z" },
    { url = "https://files.pythonhosted.org/packages/a1/ae/d7ba902aa604152c2ceba5d352d7b62106bedbccc8e95c3934d94472bfa3/kiwisolver-1.4.9-cp314-cp314t-manylinux2014_x86_64.manylinux_2_17_x86_64.whl", hash = "sha256:b34e51affded8faee0dfdb705416153819d8ea9250bbbf7ea1b249bdeb5f1122", size = 1582197, upload-time = "2025-08-10T21:27:22.604Z" },
    { url = "https://files.pythonhosted.org/packages/f2/41/27c70d427eddb8bc7e4f16420a20fefc6f480312122a59a959fdfe0445ad/kiwisolver-1.4.9-cp314-cp314t-manylinux_2_24_aarch64.manylinux_2_28_aarch64.whl", hash = "sha256:d8aacd3d4b33b772542b2e01beb50187536967b514b00003bdda7589722d2a64", size = 1390125, upload-time = "2025-08-10T21:27:24.036Z" },
    { url = "https://files.pythonhosted.org/packages/41/42/b3799a12bafc76d962ad69083f8b43b12bf4fe78b097b12e105d75c9b8f1/kiwisolver-1.4.9-cp314-cp314t-manylinux_2_24_ppc64le.manylinux_2_28_ppc64le.whl", hash = "sha256:7cf974dd4e35fa315563ac99d6287a1024e4dc2077b8a7d7cd3d2fb65d283134", size = 1402612, upload-time = "2025-08-10T21:27:25.773Z" },
    { url = "https://files.pythonhosted.org/packages/d2/b5/a210ea073ea1cfaca1bb5c55a62307d8252f531beb364e18aa1e0888b5a0/kiwisolver-1.4.9-cp314-cp314t-manylinux_2_24_s390x.manylinux_2_28_s390x.whl", hash = "sha256:85bd218b5ecfbee8c8a82e121802dcb519a86044c9c3b2e4aef02fa05c6da370", size = 1453990, upload-time = "2025-08-10T21:27:27.089Z" },
    { url = "https://files.pythonhosted.org/packages/5f/ce/a829eb8c033e977d7ea03ed32fb3c1781b4fa0433fbadfff29e39c676f32/kiwisolver-1.4.9-cp314-cp314t-musllinux_1_2_aarch64.whl", hash = "sha256:0856e241c2d3df4efef7c04a1e46b1936b6120c9bcf36dd216e3acd84bc4fb21", size = 2331601, upload-time = "2025-08-10T21:27:29.343Z" },
    { url = "https://files.pythonhosted.org/packages/e0/4b/b5e97eb142eb9cd0072dacfcdcd31b1c66dc7352b0f7c7255d339c0edf00/kiwisolver-1.4.9-cp314-cp314t-musllinux_1_2_ppc64le.whl", hash = "sha256:9af39d6551f97d31a4deebeac6f45b156f9755ddc59c07b402c148f5dbb6482a", size = 2422041, upload-time = "2025-08-10T21:27:30.754Z" },
    { url = "https://files.pythonhosted.org/packages/40/be/8eb4cd53e1b85ba4edc3a9321666f12b83113a178845593307a3e7891f44/kiwisolver-1.4.9-cp314-cp314t-musllinux_1_2_s390x.whl", hash = "sha256:bb4ae2b57fc1d8cbd1cf7b1d9913803681ffa903e7488012be5b76dedf49297f", size = 2594897, upload-time = "2025-08-10T21:27:32.803Z" },
    { url = "https://files.pythonhosted.org/packages/99/dd/841e9a66c4715477ea0abc78da039832fbb09dac5c35c58dc4c41a407b8a/kiwisolver-1.4.9-cp314-cp314t-musllinux_1_2_x86_64.whl", hash = "sha256:aedff62918805fb62d43a4aa2ecd4482c380dc76cd31bd7c8878588a61bd0369", size = 2391835, upload-time = "2025-08-10T21:27:34.23Z" },
    { url = "https://files.pythonhosted.org/packages/0c/28/4b2e5c47a0da96896fdfdb006340ade064afa1e63675d01ea5ac222b6d52/kiwisolver-1.4.9-cp314-cp314t-win_amd64.whl", hash = "sha256:1fa333e8b2ce4d9660f2cda9c0e1b6bafcfb2457a9d259faa82289e73ec24891", size = 79988, upload-time = "2025-08-10T21:27:35.587Z" },
    { url = "https://files.pythonhosted.org/packages/80/be/3578e8afd18c88cdf9cb4cffde75a96d2be38c5a903f1ed0ceec061bd09e/kiwisolver-1.4.9-cp314-cp314t-win_arm64.whl", hash = "sha256:4a48a2ce79d65d363597ef7b567ce3d14d68783d2b2263d98db3d9477805ba32", size = 70260, upload-time = "2025-08-10T21:27:36.606Z" },
]

[[package]]
name = "kombu"
version = "5.5.4"
source = { registry = "https://pypi.org/simple" }
dependencies = [
    { name = "amqp" },
    { name = "packaging" },
    { name = "tzdata" },
    { name = "vine" },
]
sdist = { url = "https://files.pythonhosted.org/packages/0f/d3/5ff936d8319ac86b9c409f1501b07c426e6ad41966fedace9ef1b966e23f/kombu-5.5.4.tar.gz", hash = "sha256:886600168275ebeada93b888e831352fe578168342f0d1d5833d88ba0d847363", size = 461992, upload-time = "2025-06-01T10:19:22.281Z" }
wheels = [
    { url = "https://files.pythonhosted.org/packages/ef/70/a07dcf4f62598c8ad579df241af55ced65bed76e42e45d3c368a6d82dbc1/kombu-5.5.4-py3-none-any.whl", hash = "sha256:a12ed0557c238897d8e518f1d1fdf84bd1516c5e305af2dacd85c2015115feb8", size = 210034, upload-time = "2025-06-01T10:19:20.436Z" },
]

[[package]]
name = "lxml"
version = "6.0.2"
source = { registry = "https://pypi.org/simple" }
sdist = { url = "https://files.pythonhosted.org/packages/aa/88/262177de60548e5a2bfc46ad28232c9e9cbde697bd94132aeb80364675cb/lxml-6.0.2.tar.gz", hash = "sha256:cd79f3367bd74b317dda655dc8fcfa304d9eb6e4fb06b7168c5cf27f96e0cd62", size = 4073426, upload_time = "2025-09-22T04:04:59.287Z" }
wheels = [
    { url = "https://files.pythonhosted.org/packages/f3/c8/8ff2bc6b920c84355146cd1ab7d181bc543b89241cfb1ebee824a7c81457/lxml-6.0.2-cp312-cp312-macosx_10_13_universal2.whl", hash = "sha256:a59f5448ba2ceccd06995c95ea59a7674a10de0810f2ce90c9006f3cbc044456", size = 8661887, upload_time = "2025-09-22T04:01:17.265Z" },
    { url = "https://files.pythonhosted.org/packages/37/6f/9aae1008083bb501ef63284220ce81638332f9ccbfa53765b2b7502203cf/lxml-6.0.2-cp312-cp312-macosx_10_13_x86_64.whl", hash = "sha256:e8113639f3296706fbac34a30813929e29247718e88173ad849f57ca59754924", size = 4667818, upload_time = "2025-09-22T04:01:19.688Z" },
    { url = "https://files.pythonhosted.org/packages/f1/ca/31fb37f99f37f1536c133476674c10b577e409c0a624384147653e38baf2/lxml-6.0.2-cp312-cp312-manylinux2014_aarch64.manylinux_2_17_aarch64.whl", hash = "sha256:a8bef9b9825fa8bc816a6e641bb67219489229ebc648be422af695f6e7a4fa7f", size = 4950807, upload_time = "2025-09-22T04:01:21.487Z" },
    { url = "https://files.pythonhosted.org/packages/da/87/f6cb9442e4bada8aab5ae7e1046264f62fdbeaa6e3f6211b93f4c0dd97f1/lxml-6.0.2-cp312-cp312-manylinux2014_x86_64.manylinux_2_17_x86_64.whl", hash = "sha256:65ea18d710fd14e0186c2f973dc60bb52039a275f82d3c44a0e42b43440ea534", size = 5109179, upload_time = "2025-09-22T04:01:23.32Z" },
    { url = "https://files.pythonhosted.org/packages/c8/20/a7760713e65888db79bbae4f6146a6ae5c04e4a204a3c48896c408cd6ed2/lxml-6.0.2-cp312-cp312-manylinux_2_26_aarch64.manylinux_2_28_aarch64.whl", hash = "sha256:c371aa98126a0d4c739ca93ceffa0fd7a5d732e3ac66a46e74339acd4d334564", size = 5023044, upload_time = "2025-09-22T04:01:25.118Z" },
    { url = "https://files.pythonhosted.org/packages/a2/b0/7e64e0460fcb36471899f75831509098f3fd7cd02a3833ac517433cb4f8f/lxml-6.0.2-cp312-cp312-manylinux_2_26_i686.manylinux_2_28_i686.whl", hash = "sha256:700efd30c0fa1a3581d80a748157397559396090a51d306ea59a70020223d16f", size = 5359685, upload_time = "2025-09-22T04:01:27.398Z" },
    { url = "https://files.pythonhosted.org/packages/b9/e1/e5df362e9ca4e2f48ed6411bd4b3a0ae737cc842e96877f5bf9428055ab4/lxml-6.0.2-cp312-cp312-manylinux_2_26_ppc64le.manylinux_2_28_ppc64le.whl", hash = "sha256:c33e66d44fe60e72397b487ee92e01da0d09ba2d66df8eae42d77b6d06e5eba0", size = 5654127, upload_time = "2025-09-22T04:01:29.629Z" },
    { url = "https://files.pythonhosted.org/packages/c6/d1/232b3309a02d60f11e71857778bfcd4acbdb86c07db8260caf7d008b08f8/lxml-6.0.2-cp312-cp312-manylinux_2_26_x86_64.manylinux_2_28_x86_64.whl", hash = "sha256:90a345bbeaf9d0587a3aaffb7006aa39ccb6ff0e96a57286c0cb2fd1520ea192", size = 5253958, upload_time = "2025-09-22T04:01:31.535Z" },
    { url = "https://files.pythonhosted.org/packages/35/35/d955a070994725c4f7d80583a96cab9c107c57a125b20bb5f708fe941011/lxml-6.0.2-cp312-cp312-manylinux_2_31_armv7l.whl", hash = "sha256:064fdadaf7a21af3ed1dcaa106b854077fbeada827c18f72aec9346847cd65d0", size = 4711541, upload_time = "2025-09-22T04:01:33.801Z" },
    { url = "https://files.pythonhosted.org/packages/1e/be/667d17363b38a78c4bd63cfd4b4632029fd68d2c2dc81f25ce9eb5224dd5/lxml-6.0.2-cp312-cp312-manylinux_2_38_riscv64.manylinux_2_39_riscv64.whl", hash = "sha256:fbc74f42c3525ac4ffa4b89cbdd00057b6196bcefe8bce794abd42d33a018092", size = 5267426, upload_time = "2025-09-22T04:01:35.639Z" },
    { url = "https://files.pythonhosted.org/packages/ea/47/62c70aa4a1c26569bc958c9ca86af2bb4e1f614e8c04fb2989833874f7ae/lxml-6.0.2-cp312-cp312-musllinux_1_2_aarch64.whl", hash = "sha256:6ddff43f702905a4e32bc24f3f2e2edfe0f8fde3277d481bffb709a4cced7a1f", size = 5064917, upload_time = "2025-09-22T04:01:37.448Z" },
    { url = "https://files.pythonhosted.org/packages/bd/55/6ceddaca353ebd0f1908ef712c597f8570cc9c58130dbb89903198e441fd/lxml-6.0.2-cp312-cp312-musllinux_1_2_armv7l.whl", hash = "sha256:6da5185951d72e6f5352166e3da7b0dc27aa70bd1090b0eb3f7f7212b53f1bb8", size = 4788795, upload_time = "2025-09-22T04:01:39.165Z" },
    { url = "https://files.pythonhosted.org/packages/cf/e8/fd63e15da5e3fd4c2146f8bbb3c14e94ab850589beab88e547b2dbce22e1/lxml-6.0.2-cp312-cp312-musllinux_1_2_ppc64le.whl", hash = "sha256:57a86e1ebb4020a38d295c04fc79603c7899e0df71588043eb218722dabc087f", size = 5676759, upload_time = "2025-09-22T04:01:41.506Z" },
    { url = "https://files.pythonhosted.org/packages/76/47/b3ec58dc5c374697f5ba37412cd2728f427d056315d124dd4b61da381877/lxml-6.0.2-cp312-cp312-musllinux_1_2_riscv64.whl", hash = "sha256:2047d8234fe735ab77802ce5f2297e410ff40f5238aec569ad7c8e163d7b19a6", size = 5255666, upload_time = "2025-09-22T04:01:43.363Z" },
    { url = "https://files.pythonhosted.org/packages/19/93/03ba725df4c3d72afd9596eef4a37a837ce8e4806010569bedfcd2cb68fd/lxml-6.0.2-cp312-cp312-musllinux_1_2_x86_64.whl", hash = "sha256:6f91fd2b2ea15a6800c8e24418c0775a1694eefc011392da73bc6cef2623b322", size = 5277989, upload_time = "2025-09-22T04:01:45.215Z" },
    { url = "https://files.pythonhosted.org/packages/c6/80/c06de80bfce881d0ad738576f243911fccf992687ae09fd80b734712b39c/lxml-6.0.2-cp312-cp312-win32.whl", hash = "sha256:3ae2ce7d6fedfb3414a2b6c5e20b249c4c607f72cb8d2bb7cc9c6ec7c6f4e849", size = 3611456, upload_time = "2025-09-22T04:01:48.243Z" },
    { url = "https://files.pythonhosted.org/packages/f7/d7/0cdfb6c3e30893463fb3d1e52bc5f5f99684a03c29a0b6b605cfae879cd5/lxml-6.0.2-cp312-cp312-win_amd64.whl", hash = "sha256:72c87e5ee4e58a8354fb9c7c84cbf95a1c8236c127a5d1b7683f04bed8361e1f", size = 4011793, upload_time = "2025-09-22T04:01:50.042Z" },
    { url = "https://files.pythonhosted.org/packages/ea/7b/93c73c67db235931527301ed3785f849c78991e2e34f3fd9a6663ffda4c5/lxml-6.0.2-cp312-cp312-win_arm64.whl", hash = "sha256:61cb10eeb95570153e0c0e554f58df92ecf5109f75eacad4a95baa709e26c3d6", size = 3672836, upload_time = "2025-09-22T04:01:52.145Z" },
    { url = "https://files.pythonhosted.org/packages/53/fd/4e8f0540608977aea078bf6d79f128e0e2c2bba8af1acf775c30baa70460/lxml-6.0.2-cp313-cp313-macosx_10_13_universal2.whl", hash = "sha256:9b33d21594afab46f37ae58dfadd06636f154923c4e8a4d754b0127554eb2e77", size = 8648494, upload_time = "2025-09-22T04:01:54.242Z" },
    { url = "https://files.pythonhosted.org/packages/5d/f4/2a94a3d3dfd6c6b433501b8d470a1960a20ecce93245cf2db1706adf6c19/lxml-6.0.2-cp313-cp313-macosx_10_13_x86_64.whl", hash = "sha256:6c8963287d7a4c5c9a432ff487c52e9c5618667179c18a204bdedb27310f022f", size = 4661146, upload_time = "2025-09-22T04:01:56.282Z" },
    { url = "https://files.pythonhosted.org/packages/25/2e/4efa677fa6b322013035d38016f6ae859d06cac67437ca7dc708a6af7028/lxml-6.0.2-cp313-cp313-manylinux2014_aarch64.manylinux_2_17_aarch64.whl", hash = "sha256:1941354d92699fb5ffe6ed7b32f9649e43c2feb4b97205f75866f7d21aa91452", size = 4946932, upload_time = "2025-09-22T04:01:58.989Z" },
    { url = "https://files.pythonhosted.org/packages/ce/0f/526e78a6d38d109fdbaa5049c62e1d32fdd70c75fb61c4eadf3045d3d124/lxml-6.0.2-cp313-cp313-manylinux2014_x86_64.manylinux_2_17_x86_64.whl", hash = "sha256:bb2f6ca0ae2d983ded09357b84af659c954722bbf04dea98030064996d156048", size = 5100060, upload_time = "2025-09-22T04:02:00.812Z" },
    { url = "https://files.pythonhosted.org/packages/81/76/99de58d81fa702cc0ea7edae4f4640416c2062813a00ff24bd70ac1d9c9b/lxml-6.0.2-cp313-cp313-manylinux_2_26_aarch64.manylinux_2_28_aarch64.whl", hash = "sha256:eb2a12d704f180a902d7fa778c6d71f36ceb7b0d317f34cdc76a5d05aa1dd1df", size = 5019000, upload_time = "2025-09-22T04:02:02.671Z" },
    { url = "https://files.pythonhosted.org/packages/b5/35/9e57d25482bc9a9882cb0037fdb9cc18f4b79d85df94fa9d2a89562f1d25/lxml-6.0.2-cp313-cp313-manylinux_2_26_i686.manylinux_2_28_i686.whl", hash = "sha256:6ec0e3f745021bfed19c456647f0298d60a24c9ff86d9d051f52b509663feeb1", size = 5348496, upload_time = "2025-09-22T04:02:04.904Z" },
    { url = "https://files.pythonhosted.org/packages/a6/8e/cb99bd0b83ccc3e8f0f528e9aa1f7a9965dfec08c617070c5db8d63a87ce/lxml-6.0.2-cp313-cp313-manylinux_2_26_ppc64le.manylinux_2_28_ppc64le.whl", hash = "sha256:846ae9a12d54e368933b9759052d6206a9e8b250291109c48e350c1f1f49d916", size = 5643779, upload_time = "2025-09-22T04:02:06.689Z" },
    { url = "https://files.pythonhosted.org/packages/d0/34/9e591954939276bb679b73773836c6684c22e56d05980e31d52a9a8deb18/lxml-6.0.2-cp313-cp313-manylinux_2_26_x86_64.manylinux_2_28_x86_64.whl", hash = "sha256:ef9266d2aa545d7374938fb5c484531ef5a2ec7f2d573e62f8ce722c735685fd", size = 5244072, upload_time = "2025-09-22T04:02:08.587Z" },
    { url = "https://files.pythonhosted.org/packages/8d/27/b29ff065f9aaca443ee377aff699714fcbffb371b4fce5ac4ca759e436d5/lxml-6.0.2-cp313-cp313-manylinux_2_31_armv7l.whl", hash = "sha256:4077b7c79f31755df33b795dc12119cb557a0106bfdab0d2c2d97bd3cf3dffa6", size = 4718675, upload_time = "2025-09-22T04:02:10.783Z" },
    { url = "https://files.pythonhosted.org/packages/2b/9f/f756f9c2cd27caa1a6ef8c32ae47aadea697f5c2c6d07b0dae133c244fbe/lxml-6.0.2-cp313-cp313-manylinux_2_38_riscv64.manylinux_2_39_riscv64.whl", hash = "sha256:a7c5d5e5f1081955358533be077166ee97ed2571d6a66bdba6ec2f609a715d1a", size = 5255171, upload_time = "2025-09-22T04:02:12.631Z" },
    { url = "https://files.pythonhosted.org/packages/61/46/bb85ea42d2cb1bd8395484fd72f38e3389611aa496ac7772da9205bbda0e/lxml-6.0.2-cp313-cp313-musllinux_1_2_aarch64.whl", hash = "sha256:8f8d0cbd0674ee89863a523e6994ac25fd5be9c8486acfc3e5ccea679bad2679", size = 5057175, upload_time = "2025-09-22T04:02:14.718Z" },
    { url = "https://files.pythonhosted.org/packages/95/0c/443fc476dcc8e41577f0af70458c50fe299a97bb6b7505bb1ae09aa7f9ac/lxml-6.0.2-cp313-cp313-musllinux_1_2_armv7l.whl", hash = "sha256:2cbcbf6d6e924c28f04a43f3b6f6e272312a090f269eff68a2982e13e5d57659", size = 4785688, upload_time = "2025-09-22T04:02:16.957Z" },
    { url = "https://files.pythonhosted.org/packages/48/78/6ef0b359d45bb9697bc5a626e1992fa5d27aa3f8004b137b2314793b50a0/lxml-6.0.2-cp313-cp313-musllinux_1_2_ppc64le.whl", hash = "sha256:dfb874cfa53340009af6bdd7e54ebc0d21012a60a4e65d927c2e477112e63484", size = 5660655, upload_time = "2025-09-22T04:02:18.815Z" },
    { url = "https://files.pythonhosted.org/packages/ff/ea/e1d33808f386bc1339d08c0dcada6e4712d4ed8e93fcad5f057070b7988a/lxml-6.0.2-cp313-cp313-musllinux_1_2_riscv64.whl", hash = "sha256:fb8dae0b6b8b7f9e96c26fdd8121522ce5de9bb5538010870bd538683d30e9a2", size = 5247695, upload_time = "2025-09-22T04:02:20.593Z" },
    { url = "https://files.pythonhosted.org/packages/4f/47/eba75dfd8183673725255247a603b4ad606f4ae657b60c6c145b381697da/lxml-6.0.2-cp313-cp313-musllinux_1_2_x86_64.whl", hash = "sha256:358d9adae670b63e95bc59747c72f4dc97c9ec58881d4627fe0120da0f90d314", size = 5269841, upload_time = "2025-09-22T04:02:22.489Z" },
    { url = "https://files.pythonhosted.org/packages/76/04/5c5e2b8577bc936e219becb2e98cdb1aca14a4921a12995b9d0c523502ae/lxml-6.0.2-cp313-cp313-win32.whl", hash = "sha256:e8cd2415f372e7e5a789d743d133ae474290a90b9023197fd78f32e2dc6873e2", size = 3610700, upload_time = "2025-09-22T04:02:24.465Z" },
    { url = "https://files.pythonhosted.org/packages/fe/0a/4643ccc6bb8b143e9f9640aa54e38255f9d3b45feb2cbe7ae2ca47e8782e/lxml-6.0.2-cp313-cp313-win_amd64.whl", hash = "sha256:b30d46379644fbfc3ab81f8f82ae4de55179414651f110a1514f0b1f8f6cb2d7", size = 4010347, upload_time = "2025-09-22T04:02:26.286Z" },
    { url = "https://files.pythonhosted.org/packages/31/ef/dcf1d29c3f530577f61e5fe2f1bd72929acf779953668a8a47a479ae6f26/lxml-6.0.2-cp313-cp313-win_arm64.whl", hash = "sha256:13dcecc9946dca97b11b7c40d29fba63b55ab4170d3c0cf8c0c164343b9bfdcf", size = 3671248, upload_time = "2025-09-22T04:02:27.918Z" },
    { url = "https://files.pythonhosted.org/packages/03/15/d4a377b385ab693ce97b472fe0c77c2b16ec79590e688b3ccc71fba19884/lxml-6.0.2-cp314-cp314-macosx_10_13_universal2.whl", hash = "sha256:b0c732aa23de8f8aec23f4b580d1e52905ef468afb4abeafd3fec77042abb6fe", size = 8659801, upload_time = "2025-09-22T04:02:30.113Z" },
    { url = "https://files.pythonhosted.org/packages/c8/e8/c128e37589463668794d503afaeb003987373c5f94d667124ffd8078bbd9/lxml-6.0.2-cp314-cp314-macosx_10_13_x86_64.whl", hash = "sha256:4468e3b83e10e0317a89a33d28f7aeba1caa4d1a6fd457d115dd4ffe90c5931d", size = 4659403, upload_time = "2025-09-22T04:02:32.119Z" },
    { url = "https://files.pythonhosted.org/packages/00/ce/74903904339decdf7da7847bb5741fc98a5451b42fc419a86c0c13d26fe2/lxml-6.0.2-cp314-cp314-manylinux2014_aarch64.manylinux_2_17_aarch64.whl", hash = "sha256:abd44571493973bad4598a3be7e1d807ed45aa2adaf7ab92ab7c62609569b17d", size = 4966974, upload_time = "2025-09-22T04:02:34.155Z" },
    { url = "https://files.pythonhosted.org/packages/1f/d3/131dec79ce61c5567fecf82515bd9bc36395df42501b50f7f7f3bd065df0/lxml-6.0.2-cp314-cp314-manylinux2014_x86_64.manylinux_2_17_x86_64.whl", hash = "sha256:370cd78d5855cfbffd57c422851f7d3864e6ae72d0da615fca4dad8c45d375a5", size = 5102953, upload_time = "2025-09-22T04:02:36.054Z" },
    { url = "https://files.pythonhosted.org/packages/3a/ea/a43ba9bb750d4ffdd885f2cd333572f5bb900cd2408b67fdda07e85978a0/lxml-6.0.2-cp314-cp314-manylinux_2_26_aarch64.manylinux_2_28_aarch64.whl", hash = "sha256:901e3b4219fa04ef766885fb40fa516a71662a4c61b80c94d25336b4934b71c0", size = 5055054, upload_time = "2025-09-22T04:02:38.154Z" },
    { url = "https://files.pythonhosted.org/packages/60/23/6885b451636ae286c34628f70a7ed1fcc759f8d9ad382d132e1c8d3d9bfd/lxml-6.0.2-cp314-cp314-manylinux_2_26_i686.manylinux_2_28_i686.whl", hash = "sha256:a4bf42d2e4cf52c28cc1812d62426b9503cdb0c87a6de81442626aa7d69707ba", size = 5352421, upload_time = "2025-09-22T04:02:40.413Z" },
    { url = "https://files.pythonhosted.org/packages/48/5b/fc2ddfc94ddbe3eebb8e9af6e3fd65e2feba4967f6a4e9683875c394c2d8/lxml-6.0.2-cp314-cp314-manylinux_2_26_ppc64le.manylinux_2_28_ppc64le.whl", hash = "sha256:b2c7fdaa4d7c3d886a42534adec7cfac73860b89b4e5298752f60aa5984641a0", size = 5673684, upload_time = "2025-09-22T04:02:42.288Z" },
    { url = "https://files.pythonhosted.org/packages/29/9c/47293c58cc91769130fbf85531280e8cc7868f7fbb6d92f4670071b9cb3e/lxml-6.0.2-cp314-cp314-manylinux_2_26_x86_64.manylinux_2_28_x86_64.whl", hash = "sha256:98a5e1660dc7de2200b00d53fa00bcd3c35a3608c305d45a7bbcaf29fa16e83d", size = 5252463, upload_time = "2025-09-22T04:02:44.165Z" },
    { url = "https://files.pythonhosted.org/packages/9b/da/ba6eceb830c762b48e711ded880d7e3e89fc6c7323e587c36540b6b23c6b/lxml-6.0.2-cp314-cp314-manylinux_2_31_armv7l.whl", hash = "sha256:dc051506c30b609238d79eda75ee9cab3e520570ec8219844a72a46020901e37", size = 4698437, upload_time = "2025-09-22T04:02:46.524Z" },
    { url = "https://files.pythonhosted.org/packages/a5/24/7be3f82cb7990b89118d944b619e53c656c97dc89c28cfb143fdb7cd6f4d/lxml-6.0.2-cp314-cp314-manylinux_2_38_riscv64.manylinux_2_39_riscv64.whl", hash = "sha256:8799481bbdd212470d17513a54d568f44416db01250f49449647b5ab5b5dccb9", size = 5269890, upload_time = "2025-09-22T04:02:48.812Z" },
    { url = "https://files.pythonhosted.org/packages/1b/bd/dcfb9ea1e16c665efd7538fc5d5c34071276ce9220e234217682e7d2c4a5/lxml-6.0.2-cp314-cp314-musllinux_1_2_aarch64.whl", hash = "sha256:9261bb77c2dab42f3ecd9103951aeca2c40277701eb7e912c545c1b16e0e4917", size = 5097185, upload_time = "2025-09-22T04:02:50.746Z" },
    { url = "https://files.pythonhosted.org/packages/21/04/a60b0ff9314736316f28316b694bccbbabe100f8483ad83852d77fc7468e/lxml-6.0.2-cp314-cp314-musllinux_1_2_armv7l.whl", hash = "sha256:65ac4a01aba353cfa6d5725b95d7aed6356ddc0a3cd734de00124d285b04b64f", size = 4745895, upload_time = "2025-09-22T04:02:52.968Z" },
    { url = "https://files.pythonhosted.org/packages/d6/bd/7d54bd1846e5a310d9c715921c5faa71cf5c0853372adf78aee70c8d7aa2/lxml-6.0.2-cp314-cp314-musllinux_1_2_ppc64le.whl", hash = "sha256:b22a07cbb82fea98f8a2fd814f3d1811ff9ed76d0fc6abc84eb21527596e7cc8", size = 5695246, upload_time = "2025-09-22T04:02:54.798Z" },
    { url = "https://files.pythonhosted.org/packages/fd/32/5643d6ab947bc371da21323acb2a6e603cedbe71cb4c99c8254289ab6f4e/lxml-6.0.2-cp314-cp314-musllinux_1_2_riscv64.whl", hash = "sha256:d759cdd7f3e055d6bc8d9bec3ad905227b2e4c785dc16c372eb5b5e83123f48a", size = 5260797, upload_time = "2025-09-22T04:02:57.058Z" },
    { url = "https://files.pythonhosted.org/packages/33/da/34c1ec4cff1eea7d0b4cd44af8411806ed943141804ac9c5d565302afb78/lxml-6.0.2-cp314-cp314-musllinux_1_2_x86_64.whl", hash = "sha256:945da35a48d193d27c188037a05fec5492937f66fb1958c24fc761fb9d40d43c", size = 5277404, upload_time = "2025-09-22T04:02:58.966Z" },
    { url = "https://files.pythonhosted.org/packages/82/57/4eca3e31e54dc89e2c3507e1cd411074a17565fa5ffc437c4ae0a00d439e/lxml-6.0.2-cp314-cp314-win32.whl", hash = "sha256:be3aaa60da67e6153eb15715cc2e19091af5dc75faef8b8a585aea372507384b", size = 3670072, upload_time = "2025-09-22T04:03:38.05Z" },
    { url = "https://files.pythonhosted.org/packages/e3/e0/c96cf13eccd20c9421ba910304dae0f619724dcf1702864fd59dd386404d/lxml-6.0.2-cp314-cp314-win_amd64.whl", hash = "sha256:fa25afbadead523f7001caf0c2382afd272c315a033a7b06336da2637d92d6ed", size = 4080617, upload_time = "2025-09-22T04:03:39.835Z" },
    { url = "https://files.pythonhosted.org/packages/d5/5d/b3f03e22b3d38d6f188ef044900a9b29b2fe0aebb94625ce9fe244011d34/lxml-6.0.2-cp314-cp314-win_arm64.whl", hash = "sha256:063eccf89df5b24e361b123e257e437f9e9878f425ee9aae3144c77faf6da6d8", size = 3754930, upload_time = "2025-09-22T04:03:41.565Z" },
    { url = "https://files.pythonhosted.org/packages/5e/5c/42c2c4c03554580708fc738d13414801f340c04c3eff90d8d2d227145275/lxml-6.0.2-cp314-cp314t-macosx_10_13_universal2.whl", hash = "sha256:6162a86d86893d63084faaf4ff937b3daea233e3682fb4474db07395794fa80d", size = 8910380, upload_time = "2025-09-22T04:03:01.645Z" },
    { url = "https://files.pythonhosted.org/packages/bf/4f/12df843e3e10d18d468a7557058f8d3733e8b6e12401f30b1ef29360740f/lxml-6.0.2-cp314-cp314t-macosx_10_13_x86_64.whl", hash = "sha256:414aaa94e974e23a3e92e7ca5b97d10c0cf37b6481f50911032c69eeb3991bba", size = 4775632, upload_time = "2025-09-22T04:03:03.814Z" },
    { url = "https://files.pythonhosted.org/packages/e4/0c/9dc31e6c2d0d418483cbcb469d1f5a582a1cd00a1f4081953d44051f3c50/lxml-6.0.2-cp314-cp314t-manylinux2014_aarch64.manylinux_2_17_aarch64.whl", hash = "sha256:48461bd21625458dd01e14e2c38dd0aea69addc3c4f960c30d9f59d7f93be601", size = 4975171, upload_time = "2025-09-22T04:03:05.651Z" },
    { url = "https://files.pythonhosted.org/packages/e7/2b/9b870c6ca24c841bdd887504808f0417aa9d8d564114689266f19ddf29c8/lxml-6.0.2-cp314-cp314t-manylinux2014_x86_64.manylinux_2_17_x86_64.whl", hash = "sha256:25fcc59afc57d527cfc78a58f40ab4c9b8fd096a9a3f964d2781ffb6eb33f4ed", size = 5110109, upload_time = "2025-09-22T04:03:07.452Z" },
    { url = "https://files.pythonhosted.org/packages/bf/0c/4f5f2a4dd319a178912751564471355d9019e220c20d7db3fb8307ed8582/lxml-6.0.2-cp314-cp314t-manylinux_2_26_aarch64.manylinux_2_28_aarch64.whl", hash = "sha256:5179c60288204e6ddde3f774a93350177e08876eaf3ab78aa3a3649d43eb7d37", size = 5041061, upload_time = "2025-09-22T04:03:09.297Z" },
    { url = "https://files.pythonhosted.org/packages/12/64/554eed290365267671fe001a20d72d14f468ae4e6acef1e179b039436967/lxml-6.0.2-cp314-cp314t-manylinux_2_26_i686.manylinux_2_28_i686.whl", hash = "sha256:967aab75434de148ec80597b75062d8123cadf2943fb4281f385141e18b21338", size = 5306233, upload_time = "2025-09-22T04:03:11.651Z" },
    { url = "https://files.pythonhosted.org/packages/7a/31/1d748aa275e71802ad9722df32a7a35034246b42c0ecdd8235412c3396ef/lxml-6.0.2-cp314-cp314t-manylinux_2_26_ppc64le.manylinux_2_28_ppc64le.whl", hash = "sha256:d100fcc8930d697c6561156c6810ab4a508fb264c8b6779e6e61e2ed5e7558f9", size = 5604739, upload_time = "2025-09-22T04:03:13.592Z" },
    { url = "https://files.pythonhosted.org/packages/8f/41/2c11916bcac09ed561adccacceaedd2bf0e0b25b297ea92aab99fd03d0fa/lxml-6.0.2-cp314-cp314t-manylinux_2_26_x86_64.manylinux_2_28_x86_64.whl", hash = "sha256:2ca59e7e13e5981175b8b3e4ab84d7da57993eeff53c07764dcebda0d0e64ecd", size = 5225119, upload_time = "2025-09-22T04:03:15.408Z" },
    { url = "https://files.pythonhosted.org/packages/99/05/4e5c2873d8f17aa018e6afde417c80cc5d0c33be4854cce3ef5670c49367/lxml-6.0.2-cp314-cp314t-manylinux_2_31_armv7l.whl", hash = "sha256:957448ac63a42e2e49531b9d6c0fa449a1970dbc32467aaad46f11545be9af1d", size = 4633665, upload_time = "2025-09-22T04:03:17.262Z" },
    { url = "https://files.pythonhosted.org/packages/0f/c9/dcc2da1bebd6275cdc723b515f93edf548b82f36a5458cca3578bc899332/lxml-6.0.2-cp314-cp314t-manylinux_2_38_riscv64.manylinux_2_39_riscv64.whl", hash = "sha256:b7fc49c37f1786284b12af63152fe1d0990722497e2d5817acfe7a877522f9a9", size = 5234997, upload_time = "2025-09-22T04:03:19.14Z" },
    { url = "https://files.pythonhosted.org/packages/9c/e2/5172e4e7468afca64a37b81dba152fc5d90e30f9c83c7c3213d6a02a5ce4/lxml-6.0.2-cp314-cp314t-musllinux_1_2_aarch64.whl", hash = "sha256:e19e0643cc936a22e837f79d01a550678da8377d7d801a14487c10c34ee49c7e", size = 5090957, upload_time = "2025-09-22T04:03:21.436Z" },
    { url = "https://files.pythonhosted.org/packages/a5/b3/15461fd3e5cd4ddcb7938b87fc20b14ab113b92312fc97afe65cd7c85de1/lxml-6.0.2-cp314-cp314t-musllinux_1_2_armv7l.whl", hash = "sha256:1db01e5cf14345628e0cbe71067204db658e2fb8e51e7f33631f5f4735fefd8d", size = 4764372, upload_time = "2025-09-22T04:03:23.27Z" },
    { url = "https://files.pythonhosted.org/packages/05/33/f310b987c8bf9e61c4dd8e8035c416bd3230098f5e3cfa69fc4232de7059/lxml-6.0.2-cp314-cp314t-musllinux_1_2_ppc64le.whl", hash = "sha256:875c6b5ab39ad5291588aed6925fac99d0097af0dd62f33c7b43736043d4a2ec", size = 5634653, upload_time = "2025-09-22T04:03:25.767Z" },
    { url = "https://files.pythonhosted.org/packages/70/ff/51c80e75e0bc9382158133bdcf4e339b5886c6ee2418b5199b3f1a61ed6d/lxml-6.0.2-cp314-cp314t-musllinux_1_2_riscv64.whl", hash = "sha256:cdcbed9ad19da81c480dfd6dd161886db6096083c9938ead313d94b30aadf272", size = 5233795, upload_time = "2025-09-22T04:03:27.62Z" },
    { url = "https://files.pythonhosted.org/packages/56/4d/4856e897df0d588789dd844dbed9d91782c4ef0b327f96ce53c807e13128/lxml-6.0.2-cp314-cp314t-musllinux_1_2_x86_64.whl", hash = "sha256:80dadc234ebc532e09be1975ff538d154a7fa61ea5031c03d25178855544728f", size = 5257023, upload_time = "2025-09-22T04:03:30.056Z" },
    { url = "https://files.pythonhosted.org/packages/0f/85/86766dfebfa87bea0ab78e9ff7a4b4b45225df4b4d3b8cc3c03c5cd68464/lxml-6.0.2-cp314-cp314t-win32.whl", hash = "sha256:da08e7bb297b04e893d91087df19638dc7a6bb858a954b0cc2b9f5053c922312", size = 3911420, upload_time = "2025-09-22T04:03:32.198Z" },
    { url = "https://files.pythonhosted.org/packages/fe/1a/b248b355834c8e32614650b8008c69ffeb0ceb149c793961dd8c0b991bb3/lxml-6.0.2-cp314-cp314t-win_amd64.whl", hash = "sha256:252a22982dca42f6155125ac76d3432e548a7625d56f5a273ee78a5057216eca", size = 4406837, upload_time = "2025-09-22T04:03:34.027Z" },
    { url = "https://files.pythonhosted.org/packages/92/aa/df863bcc39c5e0946263454aba394de8a9084dbaff8ad143846b0d844739/lxml-6.0.2-cp314-cp314t-win_arm64.whl", hash = "sha256:bb4c1847b303835d89d785a18801a883436cdfd5dc3d62947f9c49e24f0f5a2c", size = 3822205, upload_time = "2025-09-22T04:03:36.249Z" },
]

[[package]]
name = "markdown-it-py"
version = "3.0.0"
source = { registry = "https://pypi.org/simple" }
dependencies = [
    { name = "mdurl" },
]
sdist = { url = "https://files.pythonhosted.org/packages/38/71/3b932df36c1a044d397a1f92d1cf91ee0a503d91e470cbd670aa66b07ed0/markdown-it-py-3.0.0.tar.gz", hash = "sha256:e3f60a94fa066dc52ec76661e37c851cb232d92f9886b15cb560aaada2df8feb", size = 74596, upload-time = "2023-06-03T06:41:14.443Z" }
wheels = [
    { url = "https://files.pythonhosted.org/packages/42/d7/1ec15b46af6af88f19b8e5ffea08fa375d433c998b8a7639e76935c14f1f/markdown_it_py-3.0.0-py3-none-any.whl", hash = "sha256:355216845c60bd96232cd8d8c40e8f9765cc86f46880e43a8fd22dc1a1a8cab1", size = 87528, upload-time = "2023-06-03T06:41:11.019Z" },
]

[[package]]
name = "markupsafe"
version = "3.0.2"
source = { registry = "https://pypi.org/simple" }
sdist = { url = "https://files.pythonhosted.org/packages/b2/97/5d42485e71dfc078108a86d6de8fa46db44a1a9295e89c5d6d4a06e23a62/markupsafe-3.0.2.tar.gz", hash = "sha256:ee55d3edf80167e48ea11a923c7386f4669df67d7994554387f84e7d8b0a2bf0", size = 20537, upload-time = "2024-10-18T15:21:54.129Z" }
wheels = [
    { url = "https://files.pythonhosted.org/packages/22/09/d1f21434c97fc42f09d290cbb6350d44eb12f09cc62c9476effdb33a18aa/MarkupSafe-3.0.2-cp312-cp312-macosx_10_13_universal2.whl", hash = "sha256:9778bd8ab0a994ebf6f84c2b949e65736d5575320a17ae8984a77fab08db94cf", size = 14274, upload-time = "2024-10-18T15:21:13.777Z" },
    { url = "https://files.pythonhosted.org/packages/6b/b0/18f76bba336fa5aecf79d45dcd6c806c280ec44538b3c13671d49099fdd0/MarkupSafe-3.0.2-cp312-cp312-macosx_11_0_arm64.whl", hash = "sha256:846ade7b71e3536c4e56b386c2a47adf5741d2d8b94ec9dc3e92e5e1ee1e2225", size = 12348, upload-time = "2024-10-18T15:21:14.822Z" },
    { url = "https://files.pythonhosted.org/packages/e0/25/dd5c0f6ac1311e9b40f4af06c78efde0f3b5cbf02502f8ef9501294c425b/MarkupSafe-3.0.2-cp312-cp312-manylinux_2_17_aarch64.manylinux2014_aarch64.whl", hash = "sha256:1c99d261bd2d5f6b59325c92c73df481e05e57f19837bdca8413b9eac4bd8028", size = 24149, upload-time = "2024-10-18T15:21:15.642Z" },
    { url = "https://files.pythonhosted.org/packages/f3/f0/89e7aadfb3749d0f52234a0c8c7867877876e0a20b60e2188e9850794c17/MarkupSafe-3.0.2-cp312-cp312-manylinux_2_17_x86_64.manylinux2014_x86_64.whl", hash = "sha256:e17c96c14e19278594aa4841ec148115f9c7615a47382ecb6b82bd8fea3ab0c8", size = 23118, upload-time = "2024-10-18T15:21:17.133Z" },
    { url = "https://files.pythonhosted.org/packages/d5/da/f2eeb64c723f5e3777bc081da884b414671982008c47dcc1873d81f625b6/MarkupSafe-3.0.2-cp312-cp312-manylinux_2_5_i686.manylinux1_i686.manylinux_2_17_i686.manylinux2014_i686.whl", hash = "sha256:88416bd1e65dcea10bc7569faacb2c20ce071dd1f87539ca2ab364bf6231393c", size = 22993, upload-time = "2024-10-18T15:21:18.064Z" },
    { url = "https://files.pythonhosted.org/packages/da/0e/1f32af846df486dce7c227fe0f2398dc7e2e51d4a370508281f3c1c5cddc/MarkupSafe-3.0.2-cp312-cp312-musllinux_1_2_aarch64.whl", hash = "sha256:2181e67807fc2fa785d0592dc2d6206c019b9502410671cc905d132a92866557", size = 24178, upload-time = "2024-10-18T15:21:18.859Z" },
    { url = "https://files.pythonhosted.org/packages/c4/f6/bb3ca0532de8086cbff5f06d137064c8410d10779c4c127e0e47d17c0b71/MarkupSafe-3.0.2-cp312-cp312-musllinux_1_2_i686.whl", hash = "sha256:52305740fe773d09cffb16f8ed0427942901f00adedac82ec8b67752f58a1b22", size = 23319, upload-time = "2024-10-18T15:21:19.671Z" },
    { url = "https://files.pythonhosted.org/packages/a2/82/8be4c96ffee03c5b4a034e60a31294daf481e12c7c43ab8e34a1453ee48b/MarkupSafe-3.0.2-cp312-cp312-musllinux_1_2_x86_64.whl", hash = "sha256:ad10d3ded218f1039f11a75f8091880239651b52e9bb592ca27de44eed242a48", size = 23352, upload-time = "2024-10-18T15:21:20.971Z" },
    { url = "https://files.pythonhosted.org/packages/51/ae/97827349d3fcffee7e184bdf7f41cd6b88d9919c80f0263ba7acd1bbcb18/MarkupSafe-3.0.2-cp312-cp312-win32.whl", hash = "sha256:0f4ca02bea9a23221c0182836703cbf8930c5e9454bacce27e767509fa286a30", size = 15097, upload-time = "2024-10-18T15:21:22.646Z" },
    { url = "https://files.pythonhosted.org/packages/c1/80/a61f99dc3a936413c3ee4e1eecac96c0da5ed07ad56fd975f1a9da5bc630/MarkupSafe-3.0.2-cp312-cp312-win_amd64.whl", hash = "sha256:8e06879fc22a25ca47312fbe7c8264eb0b662f6db27cb2d3bbbc74b1df4b9b87", size = 15601, upload-time = "2024-10-18T15:21:23.499Z" },
    { url = "https://files.pythonhosted.org/packages/83/0e/67eb10a7ecc77a0c2bbe2b0235765b98d164d81600746914bebada795e97/MarkupSafe-3.0.2-cp313-cp313-macosx_10_13_universal2.whl", hash = "sha256:ba9527cdd4c926ed0760bc301f6728ef34d841f405abf9d4f959c478421e4efd", size = 14274, upload-time = "2024-10-18T15:21:24.577Z" },
    { url = "https://files.pythonhosted.org/packages/2b/6d/9409f3684d3335375d04e5f05744dfe7e9f120062c9857df4ab490a1031a/MarkupSafe-3.0.2-cp313-cp313-macosx_11_0_arm64.whl", hash = "sha256:f8b3d067f2e40fe93e1ccdd6b2e1d16c43140e76f02fb1319a05cf2b79d99430", size = 12352, upload-time = "2024-10-18T15:21:25.382Z" },
    { url = "https://files.pythonhosted.org/packages/d2/f5/6eadfcd3885ea85fe2a7c128315cc1bb7241e1987443d78c8fe712d03091/MarkupSafe-3.0.2-cp313-cp313-manylinux_2_17_aarch64.manylinux2014_aarch64.whl", hash = "sha256:569511d3b58c8791ab4c2e1285575265991e6d8f8700c7be0e88f86cb0672094", size = 24122, upload-time = "2024-10-18T15:21:26.199Z" },
    { url = "https://files.pythonhosted.org/packages/0c/91/96cf928db8236f1bfab6ce15ad070dfdd02ed88261c2afafd4b43575e9e9/MarkupSafe-3.0.2-cp313-cp313-manylinux_2_17_x86_64.manylinux2014_x86_64.whl", hash = "sha256:15ab75ef81add55874e7ab7055e9c397312385bd9ced94920f2802310c930396", size = 23085, upload-time = "2024-10-18T15:21:27.029Z" },
    { url = "https://files.pythonhosted.org/packages/c2/cf/c9d56af24d56ea04daae7ac0940232d31d5a8354f2b457c6d856b2057d69/MarkupSafe-3.0.2-cp313-cp313-manylinux_2_5_i686.manylinux1_i686.manylinux_2_17_i686.manylinux2014_i686.whl", hash = "sha256:f3818cb119498c0678015754eba762e0d61e5b52d34c8b13d770f0719f7b1d79", size = 22978, upload-time = "2024-10-18T15:21:27.846Z" },
    { url = "https://files.pythonhosted.org/packages/2a/9f/8619835cd6a711d6272d62abb78c033bda638fdc54c4e7f4272cf1c0962b/MarkupSafe-3.0.2-cp313-cp313-musllinux_1_2_aarch64.whl", hash = "sha256:cdb82a876c47801bb54a690c5ae105a46b392ac6099881cdfb9f6e95e4014c6a", size = 24208, upload-time = "2024-10-18T15:21:28.744Z" },
    { url = "https://files.pythonhosted.org/packages/f9/bf/176950a1792b2cd2102b8ffeb5133e1ed984547b75db47c25a67d3359f77/MarkupSafe-3.0.2-cp313-cp313-musllinux_1_2_i686.whl", hash = "sha256:cabc348d87e913db6ab4aa100f01b08f481097838bdddf7c7a84b7575b7309ca", size = 23357, upload-time = "2024-10-18T15:21:29.545Z" },
    { url = "https://files.pythonhosted.org/packages/ce/4f/9a02c1d335caabe5c4efb90e1b6e8ee944aa245c1aaaab8e8a618987d816/MarkupSafe-3.0.2-cp313-cp313-musllinux_1_2_x86_64.whl", hash = "sha256:444dcda765c8a838eaae23112db52f1efaf750daddb2d9ca300bcae1039adc5c", size = 23344, upload-time = "2024-10-18T15:21:30.366Z" },
    { url = "https://files.pythonhosted.org/packages/ee/55/c271b57db36f748f0e04a759ace9f8f759ccf22b4960c270c78a394f58be/MarkupSafe-3.0.2-cp313-cp313-win32.whl", hash = "sha256:bcf3e58998965654fdaff38e58584d8937aa3096ab5354d493c77d1fdd66d7a1", size = 15101, upload-time = "2024-10-18T15:21:31.207Z" },
    { url = "https://files.pythonhosted.org/packages/29/88/07df22d2dd4df40aba9f3e402e6dc1b8ee86297dddbad4872bd5e7b0094f/MarkupSafe-3.0.2-cp313-cp313-win_amd64.whl", hash = "sha256:e6a2a455bd412959b57a172ce6328d2dd1f01cb2135efda2e4576e8a23fa3b0f", size = 15603, upload-time = "2024-10-18T15:21:32.032Z" },
    { url = "https://files.pythonhosted.org/packages/62/6a/8b89d24db2d32d433dffcd6a8779159da109842434f1dd2f6e71f32f738c/MarkupSafe-3.0.2-cp313-cp313t-macosx_10_13_universal2.whl", hash = "sha256:b5a6b3ada725cea8a5e634536b1b01c30bcdcd7f9c6fff4151548d5bf6b3a36c", size = 14510, upload-time = "2024-10-18T15:21:33.625Z" },
    { url = "https://files.pythonhosted.org/packages/7a/06/a10f955f70a2e5a9bf78d11a161029d278eeacbd35ef806c3fd17b13060d/MarkupSafe-3.0.2-cp313-cp313t-macosx_11_0_arm64.whl", hash = "sha256:a904af0a6162c73e3edcb969eeeb53a63ceeb5d8cf642fade7d39e7963a22ddb", size = 12486, upload-time = "2024-10-18T15:21:34.611Z" },
    { url = "https://files.pythonhosted.org/packages/34/cf/65d4a571869a1a9078198ca28f39fba5fbb910f952f9dbc5220afff9f5e6/MarkupSafe-3.0.2-cp313-cp313t-manylinux_2_17_aarch64.manylinux2014_aarch64.whl", hash = "sha256:4aa4e5faecf353ed117801a068ebab7b7e09ffb6e1d5e412dc852e0da018126c", size = 25480, upload-time = "2024-10-18T15:21:35.398Z" },
    { url = "https://files.pythonhosted.org/packages/0c/e3/90e9651924c430b885468b56b3d597cabf6d72be4b24a0acd1fa0e12af67/MarkupSafe-3.0.2-cp313-cp313t-manylinux_2_17_x86_64.manylinux2014_x86_64.whl", hash = "sha256:c0ef13eaeee5b615fb07c9a7dadb38eac06a0608b41570d8ade51c56539e509d", size = 23914, upload-time = "2024-10-18T15:21:36.231Z" },
    { url = "https://files.pythonhosted.org/packages/66/8c/6c7cf61f95d63bb866db39085150df1f2a5bd3335298f14a66b48e92659c/MarkupSafe-3.0.2-cp313-cp313t-manylinux_2_5_i686.manylinux1_i686.manylinux_2_17_i686.manylinux2014_i686.whl", hash = "sha256:d16a81a06776313e817c951135cf7340a3e91e8c1ff2fac444cfd75fffa04afe", size = 23796, upload-time = "2024-10-18T15:21:37.073Z" },
    { url = "https://files.pythonhosted.org/packages/bb/35/cbe9238ec3f47ac9a7c8b3df7a808e7cb50fe149dc7039f5f454b3fba218/MarkupSafe-3.0.2-cp313-cp313t-musllinux_1_2_aarch64.whl", hash = "sha256:6381026f158fdb7c72a168278597a5e3a5222e83ea18f543112b2662a9b699c5", size = 25473, upload-time = "2024-10-18T15:21:37.932Z" },
    { url = "https://files.pythonhosted.org/packages/e6/32/7621a4382488aa283cc05e8984a9c219abad3bca087be9ec77e89939ded9/MarkupSafe-3.0.2-cp313-cp313t-musllinux_1_2_i686.whl", hash = "sha256:3d79d162e7be8f996986c064d1c7c817f6df3a77fe3d6859f6f9e7be4b8c213a", size = 24114, upload-time = "2024-10-18T15:21:39.799Z" },
    { url = "https://files.pythonhosted.org/packages/0d/80/0985960e4b89922cb5a0bac0ed39c5b96cbc1a536a99f30e8c220a996ed9/MarkupSafe-3.0.2-cp313-cp313t-musllinux_1_2_x86_64.whl", hash = "sha256:131a3c7689c85f5ad20f9f6fb1b866f402c445b220c19fe4308c0b147ccd2ad9", size = 24098, upload-time = "2024-10-18T15:21:40.813Z" },
    { url = "https://files.pythonhosted.org/packages/82/78/fedb03c7d5380df2427038ec8d973587e90561b2d90cd472ce9254cf348b/MarkupSafe-3.0.2-cp313-cp313t-win32.whl", hash = "sha256:ba8062ed2cf21c07a9e295d5b8a2a5ce678b913b45fdf68c32d95d6c1291e0b6", size = 15208, upload-time = "2024-10-18T15:21:41.814Z" },
    { url = "https://files.pythonhosted.org/packages/4f/65/6079a46068dfceaeabb5dcad6d674f5f5c61a6fa5673746f42a9f4c233b3/MarkupSafe-3.0.2-cp313-cp313t-win_amd64.whl", hash = "sha256:e444a31f8db13eb18ada366ab3cf45fd4b31e4db1236a4448f68778c1d1a5a2f", size = 15739, upload-time = "2024-10-18T15:21:42.784Z" },
]

[[package]]
name = "matplotlib"
version = "3.10.6"
source = { registry = "https://pypi.org/simple" }
dependencies = [
    { name = "contourpy" },
    { name = "cycler" },
    { name = "fonttools" },
    { name = "kiwisolver" },
    { name = "numpy" },
    { name = "packaging" },
    { name = "pillow" },
    { name = "pyparsing" },
    { name = "python-dateutil" },
]
sdist = { url = "https://files.pythonhosted.org/packages/a0/59/c3e6453a9676ffba145309a73c462bb407f4400de7de3f2b41af70720a3c/matplotlib-3.10.6.tar.gz", hash = "sha256:ec01b645840dd1996df21ee37f208cd8ba57644779fa20464010638013d3203c", size = 34804264, upload-time = "2025-08-30T00:14:25.137Z" }
wheels = [
    { url = "https://files.pythonhosted.org/packages/ea/1a/7042f7430055d567cc3257ac409fcf608599ab27459457f13772c2d9778b/matplotlib-3.10.6-cp312-cp312-macosx_10_13_x86_64.whl", hash = "sha256:31ca662df6a80bd426f871105fdd69db7543e28e73a9f2afe80de7e531eb2347", size = 8272404, upload-time = "2025-08-30T00:12:59.112Z" },
    { url = "https://files.pythonhosted.org/packages/a9/5d/1d5f33f5b43f4f9e69e6a5fe1fb9090936ae7bc8e2ff6158e7a76542633b/matplotlib-3.10.6-cp312-cp312-macosx_11_0_arm64.whl", hash = "sha256:1678bb61d897bb4ac4757b5ecfb02bfb3fddf7f808000fb81e09c510712fda75", size = 8128262, upload-time = "2025-08-30T00:13:01.141Z" },
    { url = "https://files.pythonhosted.org/packages/67/c3/135fdbbbf84e0979712df58e5e22b4f257b3f5e52a3c4aacf1b8abec0d09/matplotlib-3.10.6-cp312-cp312-manylinux2014_x86_64.manylinux_2_17_x86_64.whl", hash = "sha256:56cd2d20842f58c03d2d6e6c1f1cf5548ad6f66b91e1e48f814e4fb5abd1cb95", size = 8697008, upload-time = "2025-08-30T00:13:03.24Z" },
    { url = "https://files.pythonhosted.org/packages/9c/be/c443ea428fb2488a3ea7608714b1bd85a82738c45da21b447dc49e2f8e5d/matplotlib-3.10.6-cp312-cp312-manylinux_2_27_aarch64.manylinux_2_28_aarch64.whl", hash = "sha256:662df55604a2f9a45435566d6e2660e41efe83cd94f4288dfbf1e6d1eae4b0bb", size = 9530166, upload-time = "2025-08-30T00:13:05.951Z" },
    { url = "https://files.pythonhosted.org/packages/a9/35/48441422b044d74034aea2a3e0d1a49023f12150ebc58f16600132b9bbaf/matplotlib-3.10.6-cp312-cp312-musllinux_1_2_x86_64.whl", hash = "sha256:08f141d55148cd1fc870c3387d70ca4df16dee10e909b3b038782bd4bda6ea07", size = 9593105, upload-time = "2025-08-30T00:13:08.356Z" },
    { url = "https://files.pythonhosted.org/packages/45/c3/994ef20eb4154ab84cc08d033834555319e4af970165e6c8894050af0b3c/matplotlib-3.10.6-cp312-cp312-win_amd64.whl", hash = "sha256:590f5925c2d650b5c9d813c5b3b5fc53f2929c3f8ef463e4ecfa7e052044fb2b", size = 8122784, upload-time = "2025-08-30T00:13:10.367Z" },
    { url = "https://files.pythonhosted.org/packages/57/b8/5c85d9ae0e40f04e71bedb053aada5d6bab1f9b5399a0937afb5d6b02d98/matplotlib-3.10.6-cp312-cp312-win_arm64.whl", hash = "sha256:f44c8d264a71609c79a78d50349e724f5d5fc3684ead7c2a473665ee63d868aa", size = 7992823, upload-time = "2025-08-30T00:13:12.24Z" },
    { url = "https://files.pythonhosted.org/packages/a0/db/18380e788bb837e724358287b08e223b32bc8dccb3b0c12fa8ca20bc7f3b/matplotlib-3.10.6-cp313-cp313-macosx_10_13_x86_64.whl", hash = "sha256:819e409653c1106c8deaf62e6de6b8611449c2cd9939acb0d7d4e57a3d95cc7a", size = 8273231, upload-time = "2025-08-30T00:13:13.881Z" },
    { url = "https://files.pythonhosted.org/packages/d3/0f/38dd49445b297e0d4f12a322c30779df0d43cb5873c7847df8a82e82ec67/matplotlib-3.10.6-cp313-cp313-macosx_11_0_arm64.whl", hash = "sha256:59c8ac8382fefb9cb71308dde16a7c487432f5255d8f1fd32473523abecfecdf", size = 8128730, upload-time = "2025-08-30T00:13:15.556Z" },
    { url = "https://files.pythonhosted.org/packages/e5/b8/9eea6630198cb303d131d95d285a024b3b8645b1763a2916fddb44ca8760/matplotlib-3.10.6-cp313-cp313-manylinux2014_x86_64.manylinux_2_17_x86_64.whl", hash = "sha256:84e82d9e0fd70c70bc55739defbd8055c54300750cbacf4740c9673a24d6933a", size = 8698539, upload-time = "2025-08-30T00:13:17.297Z" },
    { url = "https://files.pythonhosted.org/packages/71/34/44c7b1f075e1ea398f88aeabcc2907c01b9cc99e2afd560c1d49845a1227/matplotlib-3.10.6-cp313-cp313-manylinux_2_27_aarch64.manylinux_2_28_aarch64.whl", hash = "sha256:25f7a3eb42d6c1c56e89eacd495661fc815ffc08d9da750bca766771c0fd9110", size = 9529702, upload-time = "2025-08-30T00:13:19.248Z" },
    { url = "https://files.pythonhosted.org/packages/b5/7f/e5c2dc9950c7facaf8b461858d1b92c09dd0cf174fe14e21953b3dda06f7/matplotlib-3.10.6-cp313-cp313-musllinux_1_2_x86_64.whl", hash = "sha256:f9c862d91ec0b7842920a4cfdaaec29662195301914ea54c33e01f1a28d014b2", size = 9593742, upload-time = "2025-08-30T00:13:21.181Z" },
    { url = "https://files.pythonhosted.org/packages/ff/1d/70c28528794f6410ee2856cd729fa1f1756498b8d3126443b0a94e1a8695/matplotlib-3.10.6-cp313-cp313-win_amd64.whl", hash = "sha256:1b53bd6337eba483e2e7d29c5ab10eee644bc3a2491ec67cc55f7b44583ffb18", size = 8122753, upload-time = "2025-08-30T00:13:23.44Z" },
    { url = "https://files.pythonhosted.org/packages/e8/74/0e1670501fc7d02d981564caf7c4df42974464625935424ca9654040077c/matplotlib-3.10.6-cp313-cp313-win_arm64.whl", hash = "sha256:cbd5eb50b7058b2892ce45c2f4e92557f395c9991f5c886d1bb74a1582e70fd6", size = 7992973, upload-time = "2025-08-30T00:13:26.632Z" },
    { url = "https://files.pythonhosted.org/packages/b1/4e/60780e631d73b6b02bd7239f89c451a72970e5e7ec34f621eda55cd9a445/matplotlib-3.10.6-cp313-cp313t-macosx_10_13_x86_64.whl", hash = "sha256:acc86dd6e0e695c095001a7fccff158c49e45e0758fdf5dcdbb0103318b59c9f", size = 8316869, upload-time = "2025-08-30T00:13:28.262Z" },
    { url = "https://files.pythonhosted.org/packages/f8/15/baa662374a579413210fc2115d40c503b7360a08e9cc254aa0d97d34b0c1/matplotlib-3.10.6-cp313-cp313t-macosx_11_0_arm64.whl", hash = "sha256:e228cd2ffb8f88b7d0b29e37f68ca9aaf83e33821f24a5ccc4f082dd8396bc27", size = 8178240, upload-time = "2025-08-30T00:13:30.007Z" },
    { url = "https://files.pythonhosted.org/packages/c6/3f/3c38e78d2aafdb8829fcd0857d25aaf9e7dd2dfcf7ec742765b585774931/matplotlib-3.10.6-cp313-cp313t-manylinux2014_x86_64.manylinux_2_17_x86_64.whl", hash = "sha256:658bc91894adeab669cf4bb4a186d049948262987e80f0857216387d7435d833", size = 8711719, upload-time = "2025-08-30T00:13:31.72Z" },
    { url = "https://files.pythonhosted.org/packages/96/4b/2ec2bbf8cefaa53207cc56118d1fa8a0f9b80642713ea9390235d331ede4/matplotlib-3.10.6-cp313-cp313t-manylinux_2_27_aarch64.manylinux_2_28_aarch64.whl", hash = "sha256:8913b7474f6dd83ac444c9459c91f7f0f2859e839f41d642691b104e0af056aa", size = 9541422, upload-time = "2025-08-30T00:13:33.611Z" },
    { url = "https://files.pythonhosted.org/packages/83/7d/40255e89b3ef11c7871020563b2dd85f6cb1b4eff17c0f62b6eb14c8fa80/matplotlib-3.10.6-cp313-cp313t-musllinux_1_2_x86_64.whl", hash = "sha256:091cea22e059b89f6d7d1a18e2c33a7376c26eee60e401d92a4d6726c4e12706", size = 9594068, upload-time = "2025-08-30T00:13:35.833Z" },
    { url = "https://files.pythonhosted.org/packages/f0/a9/0213748d69dc842537a113493e1c27daf9f96bd7cc316f933dc8ec4de985/matplotlib-3.10.6-cp313-cp313t-win_amd64.whl", hash = "sha256:491e25e02a23d7207629d942c666924a6b61e007a48177fdd231a0097b7f507e", size = 8200100, upload-time = "2025-08-30T00:13:37.668Z" },
    { url = "https://files.pythonhosted.org/packages/be/15/79f9988066ce40b8a6f1759a934ea0cde8dc4adc2262255ee1bc98de6ad0/matplotlib-3.10.6-cp313-cp313t-win_arm64.whl", hash = "sha256:3d80d60d4e54cda462e2cd9a086d85cd9f20943ead92f575ce86885a43a565d5", size = 8042142, upload-time = "2025-08-30T00:13:39.426Z" },
    { url = "https://files.pythonhosted.org/packages/7c/58/e7b6d292beae6fb4283ca6fb7fa47d7c944a68062d6238c07b497dd35493/matplotlib-3.10.6-cp314-cp314-macosx_10_13_x86_64.whl", hash = "sha256:70aaf890ce1d0efd482df969b28a5b30ea0b891224bb315810a3940f67182899", size = 8273802, upload-time = "2025-08-30T00:13:41.006Z" },
    { url = "https://files.pythonhosted.org/packages/9f/f6/7882d05aba16a8cdd594fb9a03a9d3cca751dbb6816adf7b102945522ee9/matplotlib-3.10.6-cp314-cp314-macosx_11_0_arm64.whl", hash = "sha256:1565aae810ab79cb72e402b22facfa6501365e73ebab70a0fdfb98488d2c3c0c", size = 8131365, upload-time = "2025-08-30T00:13:42.664Z" },
    { url = "https://files.pythonhosted.org/packages/94/bf/ff32f6ed76e78514e98775a53715eca4804b12bdcf35902cdd1cf759d324/matplotlib-3.10.6-cp314-cp314-manylinux_2_27_aarch64.manylinux_2_28_aarch64.whl", hash = "sha256:f3b23315a01981689aa4e1a179dbf6ef9fbd17143c3eea77548c2ecfb0499438", size = 9533961, upload-time = "2025-08-30T00:13:44.372Z" },
    { url = "https://files.pythonhosted.org/packages/fe/c3/6bf88c2fc2da7708a2ff8d2eeb5d68943130f50e636d5d3dcf9d4252e971/matplotlib-3.10.6-cp314-cp314-manylinux_2_27_x86_64.manylinux_2_28_x86_64.whl", hash = "sha256:30fdd37edf41a4e6785f9b37969de57aea770696cb637d9946eb37470c94a453", size = 9804262, upload-time = "2025-08-30T00:13:46.614Z" },
    { url = "https://files.pythonhosted.org/packages/0f/7a/e05e6d9446d2d577b459427ad060cd2de5742d0e435db3191fea4fcc7e8b/matplotlib-3.10.6-cp314-cp314-musllinux_1_2_x86_64.whl", hash = "sha256:bc31e693da1c08012c764b053e702c1855378e04102238e6a5ee6a7117c53a47", size = 9595508, upload-time = "2025-08-30T00:13:48.731Z" },
    { url = "https://files.pythonhosted.org/packages/39/fb/af09c463ced80b801629fd73b96f726c9f6124c3603aa2e480a061d6705b/matplotlib-3.10.6-cp314-cp314-win_amd64.whl", hash = "sha256:05be9bdaa8b242bc6ff96330d18c52f1fc59c6fb3a4dd411d953d67e7e1baf98", size = 8252742, upload-time = "2025-08-30T00:13:50.539Z" },
    { url = "https://files.pythonhosted.org/packages/b1/f9/b682f6db9396d9ab8f050c0a3bfbb5f14fb0f6518f08507c04cc02f8f229/matplotlib-3.10.6-cp314-cp314-win_arm64.whl", hash = "sha256:f56a0d1ab05d34c628592435781d185cd99630bdfd76822cd686fb5a0aecd43a", size = 8124237, upload-time = "2025-08-30T00:13:54.3Z" },
    { url = "https://files.pythonhosted.org/packages/b5/d2/b69b4a0923a3c05ab90527c60fdec899ee21ca23ede7f0fb818e6620d6f2/matplotlib-3.10.6-cp314-cp314t-macosx_10_13_x86_64.whl", hash = "sha256:94f0b4cacb23763b64b5dace50d5b7bfe98710fed5f0cef5c08135a03399d98b", size = 8316956, upload-time = "2025-08-30T00:13:55.932Z" },
    { url = "https://files.pythonhosted.org/packages/28/e9/dc427b6f16457ffaeecb2fc4abf91e5adb8827861b869c7a7a6d1836fa73/matplotlib-3.10.6-cp314-cp314t-macosx_11_0_arm64.whl", hash = "sha256:cc332891306b9fb39462673d8225d1b824c89783fee82840a709f96714f17a5c", size = 8178260, upload-time = "2025-08-30T00:14:00.942Z" },
    { url = "https://files.pythonhosted.org/packages/c4/89/1fbd5ad611802c34d1c7ad04607e64a1350b7fb9c567c4ec2c19e066ed35/matplotlib-3.10.6-cp314-cp314t-manylinux_2_27_aarch64.manylinux_2_28_aarch64.whl", hash = "sha256:ee1d607b3fb1590deb04b69f02ea1d53ed0b0bf75b2b1a5745f269afcbd3cdd3", size = 9541422, upload-time = "2025-08-30T00:14:02.664Z" },
    { url = "https://files.pythonhosted.org/packages/b0/3b/65fec8716025b22c1d72d5a82ea079934c76a547696eaa55be6866bc89b1/matplotlib-3.10.6-cp314-cp314t-manylinux_2_27_x86_64.manylinux_2_28_x86_64.whl", hash = "sha256:376a624a218116461696b27b2bbf7a8945053e6d799f6502fc03226d077807bf", size = 9803678, upload-time = "2025-08-30T00:14:04.741Z" },
    { url = "https://files.pythonhosted.org/packages/c7/b0/40fb2b3a1ab9381bb39a952e8390357c8be3bdadcf6d5055d9c31e1b35ae/matplotlib-3.10.6-cp314-cp314t-musllinux_1_2_x86_64.whl", hash = "sha256:83847b47f6524c34b4f2d3ce726bb0541c48c8e7692729865c3df75bfa0f495a", size = 9594077, upload-time = "2025-08-30T00:14:07.012Z" },
    { url = "https://files.pythonhosted.org/packages/76/34/c4b71b69edf5b06e635eee1ed10bfc73cf8df058b66e63e30e6a55e231d5/matplotlib-3.10.6-cp314-cp314t-win_amd64.whl", hash = "sha256:c7e0518e0d223683532a07f4b512e2e0729b62674f1b3a1a69869f98e6b1c7e3", size = 8342822, upload-time = "2025-08-30T00:14:09.041Z" },
    { url = "https://files.pythonhosted.org/packages/e8/62/aeabeef1a842b6226a30d49dd13e8a7a1e81e9ec98212c0b5169f0a12d83/matplotlib-3.10.6-cp314-cp314t-win_arm64.whl", hash = "sha256:4dd83e029f5b4801eeb87c64efd80e732452781c16a9cf7415b7b63ec8f374d7", size = 8172588, upload-time = "2025-08-30T00:14:11.166Z" },
]

[[package]]
name = "mdurl"
version = "0.1.2"
source = { registry = "https://pypi.org/simple" }
sdist = { url = "https://files.pythonhosted.org/packages/d6/54/cfe61301667036ec958cb99bd3efefba235e65cdeb9c84d24a8293ba1d90/mdurl-0.1.2.tar.gz", hash = "sha256:bb413d29f5eea38f31dd4754dd7377d4465116fb207585f97bf925588687c1ba", size = 8729, upload-time = "2022-08-14T12:40:10.846Z" }
wheels = [
    { url = "https://files.pythonhosted.org/packages/b3/38/89ba8ad64ae25be8de66a6d463314cf1eb366222074cfda9ee839c56a4b4/mdurl-0.1.2-py3-none-any.whl", hash = "sha256:84008a41e51615a49fc9966191ff91509e3c40b939176e643fd50a5c2196b8f8", size = 9979, upload-time = "2022-08-14T12:40:09.779Z" },
]

[[package]]
name = "more-itertools"
version = "10.8.0"
source = { registry = "https://pypi.org/simple" }
sdist = { url = "https://files.pythonhosted.org/packages/ea/5d/38b681d3fce7a266dd9ab73c66959406d565b3e85f21d5e66e1181d93721/more_itertools-10.8.0.tar.gz", hash = "sha256:f638ddf8a1a0d134181275fb5d58b086ead7c6a72429ad725c67503f13ba30bd", size = 137431, upload_time = "2025-09-02T15:23:11.018Z" }
wheels = [
    { url = "https://files.pythonhosted.org/packages/a4/8e/469e5a4a2f5855992e425f3cb33804cc07bf18d48f2db061aec61ce50270/more_itertools-10.8.0-py3-none-any.whl", hash = "sha256:52d4362373dcf7c52546bc4af9a86ee7c4579df9a8dc268be0a2f949d376cc9b", size = 69667, upload_time = "2025-09-02T15:23:09.635Z" },
]

[[package]]
name = "nodeenv"
version = "1.9.1"
source = { registry = "https://pypi.org/simple" }
sdist = { url = "https://files.pythonhosted.org/packages/43/16/fc88b08840de0e0a72a2f9d8c6bae36be573e475a6326ae854bcc549fc45/nodeenv-1.9.1.tar.gz", hash = "sha256:6ec12890a2dab7946721edbfbcd91f3319c6ccc9aec47be7c7e6b7011ee6645f", size = 47437, upload-time = "2024-06-04T18:44:11.171Z" }
wheels = [
    { url = "https://files.pythonhosted.org/packages/d2/1d/1b658dbd2b9fa9c4c9f32accbfc0205d532c8c6194dc0f2a4c0428e7128a/nodeenv-1.9.1-py2.py3-none-any.whl", hash = "sha256:ba11c9782d29c27c70ffbdda2d7415098754709be8a7056d79a737cd901155c9", size = 22314, upload-time = "2024-06-04T18:44:08.352Z" },
]

[[package]]
name = "numpy"
version = "2.3.3"
source = { registry = "https://pypi.org/simple" }
sdist = { url = "https://files.pythonhosted.org/packages/d0/19/95b3d357407220ed24c139018d2518fab0a61a948e68286a25f1a4d049ff/numpy-2.3.3.tar.gz", hash = "sha256:ddc7c39727ba62b80dfdbedf400d1c10ddfa8eefbd7ec8dcb118be8b56d31029", size = 20576648, upload-time = "2025-09-09T16:54:12.543Z" }
wheels = [
    { url = "https://files.pythonhosted.org/packages/51/5d/bb7fc075b762c96329147799e1bcc9176ab07ca6375ea976c475482ad5b3/numpy-2.3.3-cp312-cp312-macosx_10_13_x86_64.whl", hash = "sha256:cfdd09f9c84a1a934cde1eec2267f0a43a7cd44b2cca4ff95b7c0d14d144b0bf", size = 20957014, upload-time = "2025-09-09T15:56:29.966Z" },
    { url = "https://files.pythonhosted.org/packages/6b/0e/c6211bb92af26517acd52125a237a92afe9c3124c6a68d3b9f81b62a0568/numpy-2.3.3-cp312-cp312-macosx_11_0_arm64.whl", hash = "sha256:cb32e3cf0f762aee47ad1ddc6672988f7f27045b0783c887190545baba73aa25", size = 14185220, upload-time = "2025-09-09T15:56:32.175Z" },
    { url = "https://files.pythonhosted.org/packages/22/f2/07bb754eb2ede9073f4054f7c0286b0d9d2e23982e090a80d478b26d35ca/numpy-2.3.3-cp312-cp312-macosx_14_0_arm64.whl", hash = "sha256:396b254daeb0a57b1fe0ecb5e3cff6fa79a380fa97c8f7781a6d08cd429418fe", size = 5113918, upload-time = "2025-09-09T15:56:34.175Z" },
    { url = "https://files.pythonhosted.org/packages/81/0a/afa51697e9fb74642f231ea36aca80fa17c8fb89f7a82abd5174023c3960/numpy-2.3.3-cp312-cp312-macosx_14_0_x86_64.whl", hash = "sha256:067e3d7159a5d8f8a0b46ee11148fc35ca9b21f61e3c49fbd0a027450e65a33b", size = 6647922, upload-time = "2025-09-09T15:56:36.149Z" },
    { url = "https://files.pythonhosted.org/packages/5d/f5/122d9cdb3f51c520d150fef6e87df9279e33d19a9611a87c0d2cf78a89f4/numpy-2.3.3-cp312-cp312-manylinux_2_27_aarch64.manylinux_2_28_aarch64.whl", hash = "sha256:1c02d0629d25d426585fb2e45a66154081b9fa677bc92a881ff1d216bc9919a8", size = 14281991, upload-time = "2025-09-09T15:56:40.548Z" },
    { url = "https://files.pythonhosted.org/packages/51/64/7de3c91e821a2debf77c92962ea3fe6ac2bc45d0778c1cbe15d4fce2fd94/numpy-2.3.3-cp312-cp312-manylinux_2_27_x86_64.manylinux_2_28_x86_64.whl", hash = "sha256:d9192da52b9745f7f0766531dcfa978b7763916f158bb63bdb8a1eca0068ab20", size = 16641643, upload-time = "2025-09-09T15:56:43.343Z" },
    { url = "https://files.pythonhosted.org/packages/30/e4/961a5fa681502cd0d68907818b69f67542695b74e3ceaa513918103b7e80/numpy-2.3.3-cp312-cp312-musllinux_1_2_aarch64.whl", hash = "sha256:cd7de500a5b66319db419dc3c345244404a164beae0d0937283b907d8152e6ea", size = 16056787, upload-time = "2025-09-09T15:56:46.141Z" },
    { url = "https://files.pythonhosted.org/packages/99/26/92c912b966e47fbbdf2ad556cb17e3a3088e2e1292b9833be1dfa5361a1a/numpy-2.3.3-cp312-cp312-musllinux_1_2_x86_64.whl", hash = "sha256:93d4962d8f82af58f0b2eb85daaf1b3ca23fe0a85d0be8f1f2b7bb46034e56d7", size = 18579598, upload-time = "2025-09-09T15:56:49.844Z" },
    { url = "https://files.pythonhosted.org/packages/17/b6/fc8f82cb3520768718834f310c37d96380d9dc61bfdaf05fe5c0b7653e01/numpy-2.3.3-cp312-cp312-win32.whl", hash = "sha256:5534ed6b92f9b7dca6c0a19d6df12d41c68b991cef051d108f6dbff3babc4ebf", size = 6320800, upload-time = "2025-09-09T15:56:52.499Z" },
    { url = "https://files.pythonhosted.org/packages/32/ee/de999f2625b80d043d6d2d628c07d0d5555a677a3cf78fdf868d409b8766/numpy-2.3.3-cp312-cp312-win_amd64.whl", hash = "sha256:497d7cad08e7092dba36e3d296fe4c97708c93daf26643a1ae4b03f6294d30eb", size = 12786615, upload-time = "2025-09-09T15:56:54.422Z" },
    { url = "https://files.pythonhosted.org/packages/49/6e/b479032f8a43559c383acb20816644f5f91c88f633d9271ee84f3b3a996c/numpy-2.3.3-cp312-cp312-win_arm64.whl", hash = "sha256:ca0309a18d4dfea6fc6262a66d06c26cfe4640c3926ceec90e57791a82b6eee5", size = 10195936, upload-time = "2025-09-09T15:56:56.541Z" },
    { url = "https://files.pythonhosted.org/packages/7d/b9/984c2b1ee61a8b803bf63582b4ac4242cf76e2dbd663efeafcb620cc0ccb/numpy-2.3.3-cp313-cp313-macosx_10_13_x86_64.whl", hash = "sha256:f5415fb78995644253370985342cd03572ef8620b934da27d77377a2285955bf", size = 20949588, upload-time = "2025-09-09T15:56:59.087Z" },
    { url = "https://files.pythonhosted.org/packages/a6/e4/07970e3bed0b1384d22af1e9912527ecbeb47d3b26e9b6a3bced068b3bea/numpy-2.3.3-cp313-cp313-macosx_11_0_arm64.whl", hash = "sha256:d00de139a3324e26ed5b95870ce63be7ec7352171bc69a4cf1f157a48e3eb6b7", size = 14177802, upload-time = "2025-09-09T15:57:01.73Z" },
    { url = "https://files.pythonhosted.org/packages/35/c7/477a83887f9de61f1203bad89cf208b7c19cc9fef0cebef65d5a1a0619f2/numpy-2.3.3-cp313-cp313-macosx_14_0_arm64.whl", hash = "sha256:9dc13c6a5829610cc07422bc74d3ac083bd8323f14e2827d992f9e52e22cd6a6", size = 5106537, upload-time = "2025-09-09T15:57:03.765Z" },
    { url = "https://files.pythonhosted.org/packages/52/47/93b953bd5866a6f6986344d045a207d3f1cfbad99db29f534ea9cee5108c/numpy-2.3.3-cp313-cp313-macosx_14_0_x86_64.whl", hash = "sha256:d79715d95f1894771eb4e60fb23f065663b2298f7d22945d66877aadf33d00c7", size = 6640743, upload-time = "2025-09-09T15:57:07.921Z" },
    { url = "https://files.pythonhosted.org/packages/23/83/377f84aaeb800b64c0ef4de58b08769e782edcefa4fea712910b6f0afd3c/numpy-2.3.3-cp313-cp313-manylinux_2_27_aarch64.manylinux_2_28_aarch64.whl", hash = "sha256:952cfd0748514ea7c3afc729a0fc639e61655ce4c55ab9acfab14bda4f402b4c", size = 14278881, upload-time = "2025-09-09T15:57:11.349Z" },
    { url = "https://files.pythonhosted.org/packages/9a/a5/bf3db6e66c4b160d6ea10b534c381a1955dfab34cb1017ea93aa33c70ed3/numpy-2.3.3-cp313-cp313-manylinux_2_27_x86_64.manylinux_2_28_x86_64.whl", hash = "sha256:5b83648633d46f77039c29078751f80da65aa64d5622a3cd62aaef9d835b6c93", size = 16636301, upload-time = "2025-09-09T15:57:14.245Z" },
    { url = "https://files.pythonhosted.org/packages/a2/59/1287924242eb4fa3f9b3a2c30400f2e17eb2707020d1c5e3086fe7330717/numpy-2.3.3-cp313-cp313-musllinux_1_2_aarch64.whl", hash = "sha256:b001bae8cea1c7dfdb2ae2b017ed0a6f2102d7a70059df1e338e307a4c78a8ae", size = 16053645, upload-time = "2025-09-09T15:57:16.534Z" },
    { url = "https://files.pythonhosted.org/packages/e6/93/b3d47ed882027c35e94ac2320c37e452a549f582a5e801f2d34b56973c97/numpy-2.3.3-cp313-cp313-musllinux_1_2_x86_64.whl", hash = "sha256:8e9aced64054739037d42fb84c54dd38b81ee238816c948c8f3ed134665dcd86", size = 18578179, upload-time = "2025-09-09T15:57:18.883Z" },
    { url = "https://files.pythonhosted.org/packages/20/d9/487a2bccbf7cc9d4bfc5f0f197761a5ef27ba870f1e3bbb9afc4bbe3fcc2/numpy-2.3.3-cp313-cp313-win32.whl", hash = "sha256:9591e1221db3f37751e6442850429b3aabf7026d3b05542d102944ca7f00c8a8", size = 6312250, upload-time = "2025-09-09T15:57:21.296Z" },
    { url = "https://files.pythonhosted.org/packages/1b/b5/263ebbbbcede85028f30047eab3d58028d7ebe389d6493fc95ae66c636ab/numpy-2.3.3-cp313-cp313-win_amd64.whl", hash = "sha256:f0dadeb302887f07431910f67a14d57209ed91130be0adea2f9793f1a4f817cf", size = 12783269, upload-time = "2025-09-09T15:57:23.034Z" },
    { url = "https://files.pythonhosted.org/packages/fa/75/67b8ca554bbeaaeb3fac2e8bce46967a5a06544c9108ec0cf5cece559b6c/numpy-2.3.3-cp313-cp313-win_arm64.whl", hash = "sha256:3c7cf302ac6e0b76a64c4aecf1a09e51abd9b01fc7feee80f6c43e3ab1b1dbc5", size = 10195314, upload-time = "2025-09-09T15:57:25.045Z" },
    { url = "https://files.pythonhosted.org/packages/11/d0/0d1ddec56b162042ddfafeeb293bac672de9b0cfd688383590090963720a/numpy-2.3.3-cp313-cp313t-macosx_10_13_x86_64.whl", hash = "sha256:eda59e44957d272846bb407aad19f89dc6f58fecf3504bd144f4c5cf81a7eacc", size = 21048025, upload-time = "2025-09-09T15:57:27.257Z" },
    { url = "https://files.pythonhosted.org/packages/36/9e/1996ca6b6d00415b6acbdd3c42f7f03ea256e2c3f158f80bd7436a8a19f3/numpy-2.3.3-cp313-cp313t-macosx_11_0_arm64.whl", hash = "sha256:823d04112bc85ef5c4fda73ba24e6096c8f869931405a80aa8b0e604510a26bc", size = 14301053, upload-time = "2025-09-09T15:57:30.077Z" },
    { url = "https://files.pythonhosted.org/packages/05/24/43da09aa764c68694b76e84b3d3f0c44cb7c18cdc1ba80e48b0ac1d2cd39/numpy-2.3.3-cp313-cp313t-macosx_14_0_arm64.whl", hash = "sha256:40051003e03db4041aa325da2a0971ba41cf65714e65d296397cc0e32de6018b", size = 5229444, upload-time = "2025-09-09T15:57:32.733Z" },
    { url = "https://files.pythonhosted.org/packages/bc/14/50ffb0f22f7218ef8af28dd089f79f68289a7a05a208db9a2c5dcbe123c1/numpy-2.3.3-cp313-cp313t-macosx_14_0_x86_64.whl", hash = "sha256:6ee9086235dd6ab7ae75aba5662f582a81ced49f0f1c6de4260a78d8f2d91a19", size = 6738039, upload-time = "2025-09-09T15:57:34.328Z" },
    { url = "https://files.pythonhosted.org/packages/55/52/af46ac0795e09657d45a7f4db961917314377edecf66db0e39fa7ab5c3d3/numpy-2.3.3-cp313-cp313t-manylinux_2_27_aarch64.manylinux_2_28_aarch64.whl", hash = "sha256:94fcaa68757c3e2e668ddadeaa86ab05499a70725811e582b6a9858dd472fb30", size = 14352314, upload-time = "2025-09-09T15:57:36.255Z" },
    { url = "https://files.pythonhosted.org/packages/a7/b1/dc226b4c90eb9f07a3fff95c2f0db3268e2e54e5cce97c4ac91518aee71b/numpy-2.3.3-cp313-cp313t-manylinux_2_27_x86_64.manylinux_2_28_x86_64.whl", hash = "sha256:da1a74b90e7483d6ce5244053399a614b1d6b7bc30a60d2f570e5071f8959d3e", size = 16701722, upload-time = "2025-09-09T15:57:38.622Z" },
    { url = "https://files.pythonhosted.org/packages/9d/9d/9d8d358f2eb5eced14dba99f110d83b5cd9a4460895230f3b396ad19a323/numpy-2.3.3-cp313-cp313t-musllinux_1_2_aarch64.whl", hash = "sha256:2990adf06d1ecee3b3dcbb4977dfab6e9f09807598d647f04d385d29e7a3c3d3", size = 16132755, upload-time = "2025-09-09T15:57:41.16Z" },
    { url = "https://files.pythonhosted.org/packages/b6/27/b3922660c45513f9377b3fb42240bec63f203c71416093476ec9aa0719dc/numpy-2.3.3-cp313-cp313t-musllinux_1_2_x86_64.whl", hash = "sha256:ed635ff692483b8e3f0fcaa8e7eb8a75ee71aa6d975388224f70821421800cea", size = 18651560, upload-time = "2025-09-09T15:57:43.459Z" },
    { url = "https://files.pythonhosted.org/packages/5b/8e/3ab61a730bdbbc201bb245a71102aa609f0008b9ed15255500a99cd7f780/numpy-2.3.3-cp313-cp313t-win32.whl", hash = "sha256:a333b4ed33d8dc2b373cc955ca57babc00cd6f9009991d9edc5ddbc1bac36bcd", size = 6442776, upload-time = "2025-09-09T15:57:45.793Z" },
    { url = "https://files.pythonhosted.org/packages/1c/3a/e22b766b11f6030dc2decdeff5c2fb1610768055603f9f3be88b6d192fb2/numpy-2.3.3-cp313-cp313t-win_amd64.whl", hash = "sha256:4384a169c4d8f97195980815d6fcad04933a7e1ab3b530921c3fef7a1c63426d", size = 12927281, upload-time = "2025-09-09T15:57:47.492Z" },
    { url = "https://files.pythonhosted.org/packages/7b/42/c2e2bc48c5e9b2a83423f99733950fbefd86f165b468a3d85d52b30bf782/numpy-2.3.3-cp313-cp313t-win_arm64.whl", hash = "sha256:75370986cc0bc66f4ce5110ad35aae6d182cc4ce6433c40ad151f53690130bf1", size = 10265275, upload-time = "2025-09-09T15:57:49.647Z" },
    { url = "https://files.pythonhosted.org/packages/6b/01/342ad585ad82419b99bcf7cebe99e61da6bedb89e213c5fd71acc467faee/numpy-2.3.3-cp314-cp314-macosx_10_13_x86_64.whl", hash = "sha256:cd052f1fa6a78dee696b58a914b7229ecfa41f0a6d96dc663c1220a55e137593", size = 20951527, upload-time = "2025-09-09T15:57:52.006Z" },
    { url = "https://files.pythonhosted.org/packages/ef/d8/204e0d73fc1b7a9ee80ab1fe1983dd33a4d64a4e30a05364b0208e9a241a/numpy-2.3.3-cp314-cp314-macosx_11_0_arm64.whl", hash = "sha256:414a97499480067d305fcac9716c29cf4d0d76db6ebf0bf3cbce666677f12652", size = 14186159, upload-time = "2025-09-09T15:57:54.407Z" },
    { url = "https://files.pythonhosted.org/packages/22/af/f11c916d08f3a18fb8ba81ab72b5b74a6e42ead4c2846d270eb19845bf74/numpy-2.3.3-cp314-cp314-macosx_14_0_arm64.whl", hash = "sha256:50a5fe69f135f88a2be9b6ca0481a68a136f6febe1916e4920e12f1a34e708a7", size = 5114624, upload-time = "2025-09-09T15:57:56.5Z" },
    { url = "https://files.pythonhosted.org/packages/fb/11/0ed919c8381ac9d2ffacd63fd1f0c34d27e99cab650f0eb6f110e6ae4858/numpy-2.3.3-cp314-cp314-macosx_14_0_x86_64.whl", hash = "sha256:b912f2ed2b67a129e6a601e9d93d4fa37bef67e54cac442a2f588a54afe5c67a", size = 6642627, upload-time = "2025-09-09T15:57:58.206Z" },
    { url = "https://files.pythonhosted.org/packages/ee/83/deb5f77cb0f7ba6cb52b91ed388b47f8f3c2e9930d4665c600408d9b90b9/numpy-2.3.3-cp314-cp314-manylinux_2_27_aarch64.manylinux_2_28_aarch64.whl", hash = "sha256:9e318ee0596d76d4cb3d78535dc005fa60e5ea348cd131a51e99d0bdbe0b54fe", size = 14296926, upload-time = "2025-09-09T15:58:00.035Z" },
    { url = "https://files.pythonhosted.org/packages/77/cc/70e59dcb84f2b005d4f306310ff0a892518cc0c8000a33d0e6faf7ca8d80/numpy-2.3.3-cp314-cp314-manylinux_2_27_x86_64.manylinux_2_28_x86_64.whl", hash = "sha256:ce020080e4a52426202bdb6f7691c65bb55e49f261f31a8f506c9f6bc7450421", size = 16638958, upload-time = "2025-09-09T15:58:02.738Z" },
    { url = "https://files.pythonhosted.org/packages/b6/5a/b2ab6c18b4257e099587d5b7f903317bd7115333ad8d4ec4874278eafa61/numpy-2.3.3-cp314-cp314-musllinux_1_2_aarch64.whl", hash = "sha256:e6687dc183aa55dae4a705b35f9c0f8cb178bcaa2f029b241ac5356221d5c021", size = 16071920, upload-time = "2025-09-09T15:58:05.029Z" },
    { url = "https://files.pythonhosted.org/packages/b8/f1/8b3fdc44324a259298520dd82147ff648979bed085feeacc1250ef1656c0/numpy-2.3.3-cp314-cp314-musllinux_1_2_x86_64.whl", hash = "sha256:d8f3b1080782469fdc1718c4ed1d22549b5fb12af0d57d35e992158a772a37cf", size = 18577076, upload-time = "2025-09-09T15:58:07.745Z" },
    { url = "https://files.pythonhosted.org/packages/f0/a1/b87a284fb15a42e9274e7fcea0dad259d12ddbf07c1595b26883151ca3b4/numpy-2.3.3-cp314-cp314-win32.whl", hash = "sha256:cb248499b0bc3be66ebd6578b83e5acacf1d6cb2a77f2248ce0e40fbec5a76d0", size = 6366952, upload-time = "2025-09-09T15:58:10.096Z" },
    { url = "https://files.pythonhosted.org/packages/70/5f/1816f4d08f3b8f66576d8433a66f8fa35a5acfb3bbd0bf6c31183b003f3d/numpy-2.3.3-cp314-cp314-win_amd64.whl", hash = "sha256:691808c2b26b0f002a032c73255d0bd89751425f379f7bcd22d140db593a96e8", size = 12919322, upload-time = "2025-09-09T15:58:12.138Z" },
    { url = "https://files.pythonhosted.org/packages/8c/de/072420342e46a8ea41c324a555fa90fcc11637583fb8df722936aed1736d/numpy-2.3.3-cp314-cp314-win_arm64.whl", hash = "sha256:9ad12e976ca7b10f1774b03615a2a4bab8addce37ecc77394d8e986927dc0dfe", size = 10478630, upload-time = "2025-09-09T15:58:14.64Z" },
    { url = "https://files.pythonhosted.org/packages/d5/df/ee2f1c0a9de7347f14da5dd3cd3c3b034d1b8607ccb6883d7dd5c035d631/numpy-2.3.3-cp314-cp314t-macosx_10_13_x86_64.whl", hash = "sha256:9cc48e09feb11e1db00b320e9d30a4151f7369afb96bd0e48d942d09da3a0d00", size = 21047987, upload-time = "2025-09-09T15:58:16.889Z" },
    { url = "https://files.pythonhosted.org/packages/d6/92/9453bdc5a4e9e69cf4358463f25e8260e2ffc126d52e10038b9077815989/numpy-2.3.3-cp314-cp314t-macosx_11_0_arm64.whl", hash = "sha256:901bf6123879b7f251d3631967fd574690734236075082078e0571977c6a8e6a", size = 14301076, upload-time = "2025-09-09T15:58:20.343Z" },
    { url = "https://files.pythonhosted.org/packages/13/77/1447b9eb500f028bb44253105bd67534af60499588a5149a94f18f2ca917/numpy-2.3.3-cp314-cp314t-macosx_14_0_arm64.whl", hash = "sha256:7f025652034199c301049296b59fa7d52c7e625017cae4c75d8662e377bf487d", size = 5229491, upload-time = "2025-09-09T15:58:22.481Z" },
    { url = "https://files.pythonhosted.org/packages/3d/f9/d72221b6ca205f9736cb4b2ce3b002f6e45cd67cd6a6d1c8af11a2f0b649/numpy-2.3.3-cp314-cp314t-macosx_14_0_x86_64.whl", hash = "sha256:533ca5f6d325c80b6007d4d7fb1984c303553534191024ec6a524a4c92a5935a", size = 6737913, upload-time = "2025-09-09T15:58:24.569Z" },
    { url = "https://files.pythonhosted.org/packages/3c/5f/d12834711962ad9c46af72f79bb31e73e416ee49d17f4c797f72c96b6ca5/numpy-2.3.3-cp314-cp314t-manylinux_2_27_aarch64.manylinux_2_28_aarch64.whl", hash = "sha256:0edd58682a399824633b66885d699d7de982800053acf20be1eaa46d92009c54", size = 14352811, upload-time = "2025-09-09T15:58:26.416Z" },
    { url = "https://files.pythonhosted.org/packages/a1/0d/fdbec6629d97fd1bebed56cd742884e4eead593611bbe1abc3eb40d304b2/numpy-2.3.3-cp314-cp314t-manylinux_2_27_x86_64.manylinux_2_28_x86_64.whl", hash = "sha256:367ad5d8fbec5d9296d18478804a530f1191e24ab4d75ab408346ae88045d25e", size = 16702689, upload-time = "2025-09-09T15:58:28.831Z" },
    { url = "https://files.pythonhosted.org/packages/9b/09/0a35196dc5575adde1eb97ddfbc3e1687a814f905377621d18ca9bc2b7dd/numpy-2.3.3-cp314-cp314t-musllinux_1_2_aarch64.whl", hash = "sha256:8f6ac61a217437946a1fa48d24c47c91a0c4f725237871117dea264982128097", size = 16133855, upload-time = "2025-09-09T15:58:31.349Z" },
    { url = "https://files.pythonhosted.org/packages/7a/ca/c9de3ea397d576f1b6753eaa906d4cdef1bf97589a6d9825a349b4729cc2/numpy-2.3.3-cp314-cp314t-musllinux_1_2_x86_64.whl", hash = "sha256:179a42101b845a816d464b6fe9a845dfaf308fdfc7925387195570789bb2c970", size = 18652520, upload-time = "2025-09-09T15:58:33.762Z" },
    { url = "https://files.pythonhosted.org/packages/fd/c2/e5ed830e08cd0196351db55db82f65bc0ab05da6ef2b72a836dcf1936d2f/numpy-2.3.3-cp314-cp314t-win32.whl", hash = "sha256:1250c5d3d2562ec4174bce2e3a1523041595f9b651065e4a4473f5f48a6bc8a5", size = 6515371, upload-time = "2025-09-09T15:58:36.04Z" },
    { url = "https://files.pythonhosted.org/packages/47/c7/b0f6b5b67f6788a0725f744496badbb604d226bf233ba716683ebb47b570/numpy-2.3.3-cp314-cp314t-win_amd64.whl", hash = "sha256:b37a0b2e5935409daebe82c1e42274d30d9dd355852529eab91dab8dcca7419f", size = 13112576, upload-time = "2025-09-09T15:58:37.927Z" },
    { url = "https://files.pythonhosted.org/packages/06/b9/33bba5ff6fb679aa0b1f8a07e853f002a6b04b9394db3069a1270a7784ca/numpy-2.3.3-cp314-cp314t-win_arm64.whl", hash = "sha256:78c9f6560dc7e6b3990e32df7ea1a50bbd0e2a111e05209963f5ddcab7073b0b", size = 10545953, upload-time = "2025-09-09T15:58:40.576Z" },
]

[[package]]
name = "packaging"
version = "25.0"
source = { registry = "https://pypi.org/simple" }
sdist = { url = "https://files.pythonhosted.org/packages/a1/d4/1fc4078c65507b51b96ca8f8c3ba19e6a61c8253c72794544580a7b6c24d/packaging-25.0.tar.gz", hash = "sha256:d443872c98d677bf60f6a1f2f8c1cb748e8fe762d2bf9d3148b5599295b0fc4f", size = 165727, upload-time = "2025-04-19T11:48:59.673Z" }
wheels = [
    { url = "https://files.pythonhosted.org/packages/20/12/38679034af332785aac8774540895e234f4d07f7545804097de4b666afd8/packaging-25.0-py3-none-any.whl", hash = "sha256:29572ef2b1f17581046b3a2227d5c611fb25ec70ca1ba8554b24b0e69331a484", size = 66469, upload-time = "2025-04-19T11:48:57.875Z" },
]

[[package]]
name = "pandas"
version = "2.3.2"
source = { registry = "https://pypi.org/simple" }
dependencies = [
    { name = "numpy" },
    { name = "python-dateutil" },
    { name = "pytz" },
    { name = "tzdata" },
]
sdist = { url = "https://files.pythonhosted.org/packages/79/8e/0e90233ac205ad182bd6b422532695d2b9414944a280488105d598c70023/pandas-2.3.2.tar.gz", hash = "sha256:ab7b58f8f82706890924ccdfb5f48002b83d2b5a3845976a9fb705d36c34dcdb", size = 4488684, upload-time = "2025-08-21T10:28:29.257Z" }
wheels = [
    { url = "https://files.pythonhosted.org/packages/ec/db/614c20fb7a85a14828edd23f1c02db58a30abf3ce76f38806155d160313c/pandas-2.3.2-cp312-cp312-macosx_10_13_x86_64.whl", hash = "sha256:3fbb977f802156e7a3f829e9d1d5398f6192375a3e2d1a9ee0803e35fe70a2b9", size = 11587652, upload-time = "2025-08-21T10:27:15.888Z" },
    { url = "https://files.pythonhosted.org/packages/99/b0/756e52f6582cade5e746f19bad0517ff27ba9c73404607c0306585c201b3/pandas-2.3.2-cp312-cp312-macosx_11_0_arm64.whl", hash = "sha256:1b9b52693123dd234b7c985c68b709b0b009f4521000d0525f2b95c22f15944b", size = 10717686, upload-time = "2025-08-21T10:27:18.486Z" },
    { url = "https://files.pythonhosted.org/packages/37/4c/dd5ccc1e357abfeee8353123282de17997f90ff67855f86154e5a13b81e5/pandas-2.3.2-cp312-cp312-manylinux_2_17_aarch64.manylinux2014_aarch64.whl", hash = "sha256:0bd281310d4f412733f319a5bc552f86d62cddc5f51d2e392c8787335c994175", size = 11278722, upload-time = "2025-08-21T10:27:21.149Z" },
    { url = "https://files.pythonhosted.org/packages/d3/a4/f7edcfa47e0a88cda0be8b068a5bae710bf264f867edfdf7b71584ace362/pandas-2.3.2-cp312-cp312-manylinux_2_17_x86_64.manylinux2014_x86_64.whl", hash = "sha256:96d31a6b4354e3b9b8a2c848af75d31da390657e3ac6f30c05c82068b9ed79b9", size = 11987803, upload-time = "2025-08-21T10:27:23.767Z" },
    { url = "https://files.pythonhosted.org/packages/f6/61/1bce4129f93ab66f1c68b7ed1c12bac6a70b1b56c5dab359c6bbcd480b52/pandas-2.3.2-cp312-cp312-musllinux_1_2_aarch64.whl", hash = "sha256:df4df0b9d02bb873a106971bb85d448378ef14b86ba96f035f50bbd3688456b4", size = 12766345, upload-time = "2025-08-21T10:27:26.6Z" },
    { url = "https://files.pythonhosted.org/packages/8e/46/80d53de70fee835531da3a1dae827a1e76e77a43ad22a8cd0f8142b61587/pandas-2.3.2-cp312-cp312-musllinux_1_2_x86_64.whl", hash = "sha256:213a5adf93d020b74327cb2c1b842884dbdd37f895f42dcc2f09d451d949f811", size = 13439314, upload-time = "2025-08-21T10:27:29.213Z" },
    { url = "https://files.pythonhosted.org/packages/28/30/8114832daff7489f179971dbc1d854109b7f4365a546e3ea75b6516cea95/pandas-2.3.2-cp312-cp312-win_amd64.whl", hash = "sha256:8c13b81a9347eb8c7548f53fd9a4f08d4dfe996836543f805c987bafa03317ae", size = 10983326, upload-time = "2025-08-21T10:27:31.901Z" },
    { url = "https://files.pythonhosted.org/packages/27/64/a2f7bf678af502e16b472527735d168b22b7824e45a4d7e96a4fbb634b59/pandas-2.3.2-cp313-cp313-macosx_10_13_x86_64.whl", hash = "sha256:0c6ecbac99a354a051ef21c5307601093cb9e0f4b1855984a084bfec9302699e", size = 11531061, upload-time = "2025-08-21T10:27:34.647Z" },
    { url = "https://files.pythonhosted.org/packages/54/4c/c3d21b2b7769ef2f4c2b9299fcadd601efa6729f1357a8dbce8dd949ed70/pandas-2.3.2-cp313-cp313-macosx_11_0_arm64.whl", hash = "sha256:c6f048aa0fd080d6a06cc7e7537c09b53be6642d330ac6f54a600c3ace857ee9", size = 10668666, upload-time = "2025-08-21T10:27:37.203Z" },
    { url = "https://files.pythonhosted.org/packages/50/e2/f775ba76ecfb3424d7f5862620841cf0edb592e9abd2d2a5387d305fe7a8/pandas-2.3.2-cp313-cp313-manylinux_2_17_aarch64.manylinux2014_aarch64.whl", hash = "sha256:0064187b80a5be6f2f9c9d6bdde29372468751dfa89f4211a3c5871854cfbf7a", size = 11332835, upload-time = "2025-08-21T10:27:40.188Z" },
    { url = "https://files.pythonhosted.org/packages/8f/52/0634adaace9be2d8cac9ef78f05c47f3a675882e068438b9d7ec7ef0c13f/pandas-2.3.2-cp313-cp313-manylinux_2_17_x86_64.manylinux2014_x86_64.whl", hash = "sha256:4ac8c320bded4718b298281339c1a50fb00a6ba78cb2a63521c39bec95b0209b", size = 12057211, upload-time = "2025-08-21T10:27:43.117Z" },
    { url = "https://files.pythonhosted.org/packages/0b/9d/2df913f14b2deb9c748975fdb2491da1a78773debb25abbc7cbc67c6b549/pandas-2.3.2-cp313-cp313-musllinux_1_2_aarch64.whl", hash = "sha256:114c2fe4f4328cf98ce5716d1532f3ab79c5919f95a9cfee81d9140064a2e4d6", size = 12749277, upload-time = "2025-08-21T10:27:45.474Z" },
    { url = "https://files.pythonhosted.org/packages/87/af/da1a2417026bd14d98c236dba88e39837182459d29dcfcea510b2ac9e8a1/pandas-2.3.2-cp313-cp313-musllinux_1_2_x86_64.whl", hash = "sha256:48fa91c4dfb3b2b9bfdb5c24cd3567575f4e13f9636810462ffed8925352be5a", size = 13415256, upload-time = "2025-08-21T10:27:49.885Z" },
    { url = "https://files.pythonhosted.org/packages/22/3c/f2af1ce8840ef648584a6156489636b5692c162771918aa95707c165ad2b/pandas-2.3.2-cp313-cp313-win_amd64.whl", hash = "sha256:12d039facec710f7ba305786837d0225a3444af7bbd9c15c32ca2d40d157ed8b", size = 10982579, upload-time = "2025-08-21T10:28:08.435Z" },
    { url = "https://files.pythonhosted.org/packages/f3/98/8df69c4097a6719e357dc249bf437b8efbde808038268e584421696cbddf/pandas-2.3.2-cp313-cp313t-macosx_10_13_x86_64.whl", hash = "sha256:c624b615ce97864eb588779ed4046186f967374185c047070545253a52ab2d57", size = 12028163, upload-time = "2025-08-21T10:27:52.232Z" },
    { url = "https://files.pythonhosted.org/packages/0e/23/f95cbcbea319f349e10ff90db488b905c6883f03cbabd34f6b03cbc3c044/pandas-2.3.2-cp313-cp313t-macosx_11_0_arm64.whl", hash = "sha256:0cee69d583b9b128823d9514171cabb6861e09409af805b54459bd0c821a35c2", size = 11391860, upload-time = "2025-08-21T10:27:54.673Z" },
    { url = "https://files.pythonhosted.org/packages/ad/1b/6a984e98c4abee22058aa75bfb8eb90dce58cf8d7296f8bc56c14bc330b0/pandas-2.3.2-cp313-cp313t-manylinux_2_17_aarch64.manylinux2014_aarch64.whl", hash = "sha256:2319656ed81124982900b4c37f0e0c58c015af9a7bbc62342ba5ad07ace82ba9", size = 11309830, upload-time = "2025-08-21T10:27:56.957Z" },
    { url = "https://files.pythonhosted.org/packages/15/d5/f0486090eb18dd8710bf60afeaf638ba6817047c0c8ae5c6a25598665609/pandas-2.3.2-cp313-cp313t-manylinux_2_17_x86_64.manylinux2014_x86_64.whl", hash = "sha256:b37205ad6f00d52f16b6d09f406434ba928c1a1966e2771006a9033c736d30d2", size = 11883216, upload-time = "2025-08-21T10:27:59.302Z" },
    { url = "https://files.pythonhosted.org/packages/10/86/692050c119696da19e20245bbd650d8dfca6ceb577da027c3a73c62a047e/pandas-2.3.2-cp313-cp313t-musllinux_1_2_aarch64.whl", hash = "sha256:837248b4fc3a9b83b9c6214699a13f069dc13510a6a6d7f9ba33145d2841a012", size = 12699743, upload-time = "2025-08-21T10:28:02.447Z" },
    { url = "https://files.pythonhosted.org/packages/cd/d7/612123674d7b17cf345aad0a10289b2a384bff404e0463a83c4a3a59d205/pandas-2.3.2-cp313-cp313t-musllinux_1_2_x86_64.whl", hash = "sha256:d2c3554bd31b731cd6490d94a28f3abb8dd770634a9e06eb6d2911b9827db370", size = 13186141, upload-time = "2025-08-21T10:28:05.377Z" },
]

[[package]]
name = "patsy"
version = "1.0.1"
source = { registry = "https://pypi.org/simple" }
dependencies = [
    { name = "numpy" },
]
sdist = { url = "https://files.pythonhosted.org/packages/d1/81/74f6a65b848ffd16c18f920620ce999fe45fe27f01ab3911260ce4ed85e4/patsy-1.0.1.tar.gz", hash = "sha256:e786a9391eec818c054e359b737bbce692f051aee4c661f4141cc88fb459c0c4", size = 396010, upload-time = "2024-11-12T14:10:54.642Z" }
wheels = [
    { url = "https://files.pythonhosted.org/packages/87/2b/b50d3d08ea0fc419c183a84210571eba005328efa62b6b98bc28e9ead32a/patsy-1.0.1-py2.py3-none-any.whl", hash = "sha256:751fb38f9e97e62312e921a1954b81e1bb2bcda4f5eeabaf94db251ee791509c", size = 232923, upload-time = "2024-11-12T14:10:52.85Z" },
]

[[package]]
name = "pillow"
version = "11.3.0"
source = { registry = "https://pypi.org/simple" }
sdist = { url = "https://files.pythonhosted.org/packages/f3/0d/d0d6dea55cd152ce3d6767bb38a8fc10e33796ba4ba210cbab9354b6d238/pillow-11.3.0.tar.gz", hash = "sha256:3828ee7586cd0b2091b6209e5ad53e20d0649bbe87164a459d0676e035e8f523", size = 47113069, upload-time = "2025-07-01T09:16:30.666Z" }
wheels = [
    { url = "https://files.pythonhosted.org/packages/40/fe/1bc9b3ee13f68487a99ac9529968035cca2f0a51ec36892060edcc51d06a/pillow-11.3.0-cp312-cp312-macosx_10_13_x86_64.whl", hash = "sha256:fdae223722da47b024b867c1ea0be64e0df702c5e0a60e27daad39bf960dd1e4", size = 5278800, upload-time = "2025-07-01T09:14:17.648Z" },
    { url = "https://files.pythonhosted.org/packages/2c/32/7e2ac19b5713657384cec55f89065fb306b06af008cfd87e572035b27119/pillow-11.3.0-cp312-cp312-macosx_11_0_arm64.whl", hash = "sha256:921bd305b10e82b4d1f5e802b6850677f965d8394203d182f078873851dada69", size = 4686296, upload-time = "2025-07-01T09:14:19.828Z" },
    { url = "https://files.pythonhosted.org/packages/8e/1e/b9e12bbe6e4c2220effebc09ea0923a07a6da1e1f1bfbc8d7d29a01ce32b/pillow-11.3.0-cp312-cp312-manylinux2014_aarch64.manylinux_2_17_aarch64.whl", hash = "sha256:eb76541cba2f958032d79d143b98a3a6b3ea87f0959bbe256c0b5e416599fd5d", size = 5871726, upload-time = "2025-07-03T13:10:04.448Z" },
    { url = "https://files.pythonhosted.org/packages/8d/33/e9200d2bd7ba00dc3ddb78df1198a6e80d7669cce6c2bdbeb2530a74ec58/pillow-11.3.0-cp312-cp312-manylinux2014_x86_64.manylinux_2_17_x86_64.whl", hash = "sha256:67172f2944ebba3d4a7b54f2e95c786a3a50c21b88456329314caaa28cda70f6", size = 7644652, upload-time = "2025-07-03T13:10:10.391Z" },
    { url = "https://files.pythonhosted.org/packages/41/f1/6f2427a26fc683e00d985bc391bdd76d8dd4e92fac33d841127eb8fb2313/pillow-11.3.0-cp312-cp312-manylinux_2_27_aarch64.manylinux_2_28_aarch64.whl", hash = "sha256:97f07ed9f56a3b9b5f49d3661dc9607484e85c67e27f3e8be2c7d28ca032fec7", size = 5977787, upload-time = "2025-07-01T09:14:21.63Z" },
    { url = "https://files.pythonhosted.org/packages/e4/c9/06dd4a38974e24f932ff5f98ea3c546ce3f8c995d3f0985f8e5ba48bba19/pillow-11.3.0-cp312-cp312-manylinux_2_27_x86_64.manylinux_2_28_x86_64.whl", hash = "sha256:676b2815362456b5b3216b4fd5bd89d362100dc6f4945154ff172e206a22c024", size = 6645236, upload-time = "2025-07-01T09:14:23.321Z" },
    { url = "https://files.pythonhosted.org/packages/40/e7/848f69fb79843b3d91241bad658e9c14f39a32f71a301bcd1d139416d1be/pillow-11.3.0-cp312-cp312-musllinux_1_2_aarch64.whl", hash = "sha256:3e184b2f26ff146363dd07bde8b711833d7b0202e27d13540bfe2e35a323a809", size = 6086950, upload-time = "2025-07-01T09:14:25.237Z" },
    { url = "https://files.pythonhosted.org/packages/0b/1a/7cff92e695a2a29ac1958c2a0fe4c0b2393b60aac13b04a4fe2735cad52d/pillow-11.3.0-cp312-cp312-musllinux_1_2_x86_64.whl", hash = "sha256:6be31e3fc9a621e071bc17bb7de63b85cbe0bfae91bb0363c893cbe67247780d", size = 6723358, upload-time = "2025-07-01T09:14:27.053Z" },
    { url = "https://files.pythonhosted.org/packages/26/7d/73699ad77895f69edff76b0f332acc3d497f22f5d75e5360f78cbcaff248/pillow-11.3.0-cp312-cp312-win32.whl", hash = "sha256:7b161756381f0918e05e7cb8a371fff367e807770f8fe92ecb20d905d0e1c149", size = 6275079, upload-time = "2025-07-01T09:14:30.104Z" },
    { url = "https://files.pythonhosted.org/packages/8c/ce/e7dfc873bdd9828f3b6e5c2bbb74e47a98ec23cc5c74fc4e54462f0d9204/pillow-11.3.0-cp312-cp312-win_amd64.whl", hash = "sha256:a6444696fce635783440b7f7a9fc24b3ad10a9ea3f0ab66c5905be1c19ccf17d", size = 6986324, upload-time = "2025-07-01T09:14:31.899Z" },
    { url = "https://files.pythonhosted.org/packages/16/8f/b13447d1bf0b1f7467ce7d86f6e6edf66c0ad7cf44cf5c87a37f9bed9936/pillow-11.3.0-cp312-cp312-win_arm64.whl", hash = "sha256:2aceea54f957dd4448264f9bf40875da0415c83eb85f55069d89c0ed436e3542", size = 2423067, upload-time = "2025-07-01T09:14:33.709Z" },
    { url = "https://files.pythonhosted.org/packages/1e/93/0952f2ed8db3a5a4c7a11f91965d6184ebc8cd7cbb7941a260d5f018cd2d/pillow-11.3.0-cp313-cp313-ios_13_0_arm64_iphoneos.whl", hash = "sha256:1c627742b539bba4309df89171356fcb3cc5a9178355b2727d1b74a6cf155fbd", size = 2128328, upload-time = "2025-07-01T09:14:35.276Z" },
    { url = "https://files.pythonhosted.org/packages/4b/e8/100c3d114b1a0bf4042f27e0f87d2f25e857e838034e98ca98fe7b8c0a9c/pillow-11.3.0-cp313-cp313-ios_13_0_arm64_iphonesimulator.whl", hash = "sha256:30b7c02f3899d10f13d7a48163c8969e4e653f8b43416d23d13d1bbfdc93b9f8", size = 2170652, upload-time = "2025-07-01T09:14:37.203Z" },
    { url = "https://files.pythonhosted.org/packages/aa/86/3f758a28a6e381758545f7cdb4942e1cb79abd271bea932998fc0db93cb6/pillow-11.3.0-cp313-cp313-ios_13_0_x86_64_iphonesimulator.whl", hash = "sha256:7859a4cc7c9295f5838015d8cc0a9c215b77e43d07a25e460f35cf516df8626f", size = 2227443, upload-time = "2025-07-01T09:14:39.344Z" },
    { url = "https://files.pythonhosted.org/packages/01/f4/91d5b3ffa718df2f53b0dc109877993e511f4fd055d7e9508682e8aba092/pillow-11.3.0-cp313-cp313-macosx_10_13_x86_64.whl", hash = "sha256:ec1ee50470b0d050984394423d96325b744d55c701a439d2bd66089bff963d3c", size = 5278474, upload-time = "2025-07-01T09:14:41.843Z" },
    { url = "https://files.pythonhosted.org/packages/f9/0e/37d7d3eca6c879fbd9dba21268427dffda1ab00d4eb05b32923d4fbe3b12/pillow-11.3.0-cp313-cp313-macosx_11_0_arm64.whl", hash = "sha256:7db51d222548ccfd274e4572fdbf3e810a5e66b00608862f947b163e613b67dd", size = 4686038, upload-time = "2025-07-01T09:14:44.008Z" },
    { url = "https://files.pythonhosted.org/packages/ff/b0/3426e5c7f6565e752d81221af9d3676fdbb4f352317ceafd42899aaf5d8a/pillow-11.3.0-cp313-cp313-manylinux2014_aarch64.manylinux_2_17_aarch64.whl", hash = "sha256:2d6fcc902a24ac74495df63faad1884282239265c6839a0a6416d33faedfae7e", size = 5864407, upload-time = "2025-07-03T13:10:15.628Z" },
    { url = "https://files.pythonhosted.org/packages/fc/c1/c6c423134229f2a221ee53f838d4be9d82bab86f7e2f8e75e47b6bf6cd77/pillow-11.3.0-cp313-cp313-manylinux2014_x86_64.manylinux_2_17_x86_64.whl", hash = "sha256:f0f5d8f4a08090c6d6d578351a2b91acf519a54986c055af27e7a93feae6d3f1", size = 7639094, upload-time = "2025-07-03T13:10:21.857Z" },
    { url = "https://files.pythonhosted.org/packages/ba/c9/09e6746630fe6372c67c648ff9deae52a2bc20897d51fa293571977ceb5d/pillow-11.3.0-cp313-cp313-manylinux_2_27_aarch64.manylinux_2_28_aarch64.whl", hash = "sha256:c37d8ba9411d6003bba9e518db0db0c58a680ab9fe5179f040b0463644bc9805", size = 5973503, upload-time = "2025-07-01T09:14:45.698Z" },
    { url = "https://files.pythonhosted.org/packages/d5/1c/a2a29649c0b1983d3ef57ee87a66487fdeb45132df66ab30dd37f7dbe162/pillow-11.3.0-cp313-cp313-manylinux_2_27_x86_64.manylinux_2_28_x86_64.whl", hash = "sha256:13f87d581e71d9189ab21fe0efb5a23e9f28552d5be6979e84001d3b8505abe8", size = 6642574, upload-time = "2025-07-01T09:14:47.415Z" },
    { url = "https://files.pythonhosted.org/packages/36/de/d5cc31cc4b055b6c6fd990e3e7f0f8aaf36229a2698501bcb0cdf67c7146/pillow-11.3.0-cp313-cp313-musllinux_1_2_aarch64.whl", hash = "sha256:023f6d2d11784a465f09fd09a34b150ea4672e85fb3d05931d89f373ab14abb2", size = 6084060, upload-time = "2025-07-01T09:14:49.636Z" },
    { url = "https://files.pythonhosted.org/packages/d5/ea/502d938cbaeec836ac28a9b730193716f0114c41325db428e6b280513f09/pillow-11.3.0-cp313-cp313-musllinux_1_2_x86_64.whl", hash = "sha256:45dfc51ac5975b938e9809451c51734124e73b04d0f0ac621649821a63852e7b", size = 6721407, upload-time = "2025-07-01T09:14:51.962Z" },
    { url = "https://files.pythonhosted.org/packages/45/9c/9c5e2a73f125f6cbc59cc7087c8f2d649a7ae453f83bd0362ff7c9e2aee2/pillow-11.3.0-cp313-cp313-win32.whl", hash = "sha256:a4d336baed65d50d37b88ca5b60c0fa9d81e3a87d4a7930d3880d1624d5b31f3", size = 6273841, upload-time = "2025-07-01T09:14:54.142Z" },
    { url = "https://files.pythonhosted.org/packages/23/85/397c73524e0cd212067e0c969aa245b01d50183439550d24d9f55781b776/pillow-11.3.0-cp313-cp313-win_amd64.whl", hash = "sha256:0bce5c4fd0921f99d2e858dc4d4d64193407e1b99478bc5cacecba2311abde51", size = 6978450, upload-time = "2025-07-01T09:14:56.436Z" },
    { url = "https://files.pythonhosted.org/packages/17/d2/622f4547f69cd173955194b78e4d19ca4935a1b0f03a302d655c9f6aae65/pillow-11.3.0-cp313-cp313-win_arm64.whl", hash = "sha256:1904e1264881f682f02b7f8167935cce37bc97db457f8e7849dc3a6a52b99580", size = 2423055, upload-time = "2025-07-01T09:14:58.072Z" },
    { url = "https://files.pythonhosted.org/packages/dd/80/a8a2ac21dda2e82480852978416cfacd439a4b490a501a288ecf4fe2532d/pillow-11.3.0-cp313-cp313t-macosx_10_13_x86_64.whl", hash = "sha256:4c834a3921375c48ee6b9624061076bc0a32a60b5532b322cc0ea64e639dd50e", size = 5281110, upload-time = "2025-07-01T09:14:59.79Z" },
    { url = "https://files.pythonhosted.org/packages/44/d6/b79754ca790f315918732e18f82a8146d33bcd7f4494380457ea89eb883d/pillow-11.3.0-cp313-cp313t-macosx_11_0_arm64.whl", hash = "sha256:5e05688ccef30ea69b9317a9ead994b93975104a677a36a8ed8106be9260aa6d", size = 4689547, upload-time = "2025-07-01T09:15:01.648Z" },
    { url = "https://files.pythonhosted.org/packages/49/20/716b8717d331150cb00f7fdd78169c01e8e0c219732a78b0e59b6bdb2fd6/pillow-11.3.0-cp313-cp313t-manylinux2014_aarch64.manylinux_2_17_aarch64.whl", hash = "sha256:1019b04af07fc0163e2810167918cb5add8d74674b6267616021ab558dc98ced", size = 5901554, upload-time = "2025-07-03T13:10:27.018Z" },
    { url = "https://files.pythonhosted.org/packages/74/cf/a9f3a2514a65bb071075063a96f0a5cf949c2f2fce683c15ccc83b1c1cab/pillow-11.3.0-cp313-cp313t-manylinux2014_x86_64.manylinux_2_17_x86_64.whl", hash = "sha256:f944255db153ebb2b19c51fe85dd99ef0ce494123f21b9db4877ffdfc5590c7c", size = 7669132, upload-time = "2025-07-03T13:10:33.01Z" },
    { url = "https://files.pythonhosted.org/packages/98/3c/da78805cbdbee9cb43efe8261dd7cc0b4b93f2ac79b676c03159e9db2187/pillow-11.3.0-cp313-cp313t-manylinux_2_27_aarch64.manylinux_2_28_aarch64.whl", hash = "sha256:1f85acb69adf2aaee8b7da124efebbdb959a104db34d3a2cb0f3793dbae422a8", size = 6005001, upload-time = "2025-07-01T09:15:03.365Z" },
    { url = "https://files.pythonhosted.org/packages/6c/fa/ce044b91faecf30e635321351bba32bab5a7e034c60187fe9698191aef4f/pillow-11.3.0-cp313-cp313t-manylinux_2_27_x86_64.manylinux_2_28_x86_64.whl", hash = "sha256:05f6ecbeff5005399bb48d198f098a9b4b6bdf27b8487c7f38ca16eeb070cd59", size = 6668814, upload-time = "2025-07-01T09:15:05.655Z" },
    { url = "https://files.pythonhosted.org/packages/7b/51/90f9291406d09bf93686434f9183aba27b831c10c87746ff49f127ee80cb/pillow-11.3.0-cp313-cp313t-musllinux_1_2_aarch64.whl", hash = "sha256:a7bc6e6fd0395bc052f16b1a8670859964dbd7003bd0af2ff08342eb6e442cfe", size = 6113124, upload-time = "2025-07-01T09:15:07.358Z" },
    { url = "https://files.pythonhosted.org/packages/cd/5a/6fec59b1dfb619234f7636d4157d11fb4e196caeee220232a8d2ec48488d/pillow-11.3.0-cp313-cp313t-musllinux_1_2_x86_64.whl", hash = "sha256:83e1b0161c9d148125083a35c1c5a89db5b7054834fd4387499e06552035236c", size = 6747186, upload-time = "2025-07-01T09:15:09.317Z" },
    { url = "https://files.pythonhosted.org/packages/49/6b/00187a044f98255225f172de653941e61da37104a9ea60e4f6887717e2b5/pillow-11.3.0-cp313-cp313t-win32.whl", hash = "sha256:2a3117c06b8fb646639dce83694f2f9eac405472713fcb1ae887469c0d4f6788", size = 6277546, upload-time = "2025-07-01T09:15:11.311Z" },
    { url = "https://files.pythonhosted.org/packages/e8/5c/6caaba7e261c0d75bab23be79f1d06b5ad2a2ae49f028ccec801b0e853d6/pillow-11.3.0-cp313-cp313t-win_amd64.whl", hash = "sha256:857844335c95bea93fb39e0fa2726b4d9d758850b34075a7e3ff4f4fa3aa3b31", size = 6985102, upload-time = "2025-07-01T09:15:13.164Z" },
    { url = "https://files.pythonhosted.org/packages/f3/7e/b623008460c09a0cb38263c93b828c666493caee2eb34ff67f778b87e58c/pillow-11.3.0-cp313-cp313t-win_arm64.whl", hash = "sha256:8797edc41f3e8536ae4b10897ee2f637235c94f27404cac7297f7b607dd0716e", size = 2424803, upload-time = "2025-07-01T09:15:15.695Z" },
    { url = "https://files.pythonhosted.org/packages/73/f4/04905af42837292ed86cb1b1dabe03dce1edc008ef14c473c5c7e1443c5d/pillow-11.3.0-cp314-cp314-macosx_10_13_x86_64.whl", hash = "sha256:d9da3df5f9ea2a89b81bb6087177fb1f4d1c7146d583a3fe5c672c0d94e55e12", size = 5278520, upload-time = "2025-07-01T09:15:17.429Z" },
    { url = "https://files.pythonhosted.org/packages/41/b0/33d79e377a336247df6348a54e6d2a2b85d644ca202555e3faa0cf811ecc/pillow-11.3.0-cp314-cp314-macosx_11_0_arm64.whl", hash = "sha256:0b275ff9b04df7b640c59ec5a3cb113eefd3795a8df80bac69646ef699c6981a", size = 4686116, upload-time = "2025-07-01T09:15:19.423Z" },
    { url = "https://files.pythonhosted.org/packages/49/2d/ed8bc0ab219ae8768f529597d9509d184fe8a6c4741a6864fea334d25f3f/pillow-11.3.0-cp314-cp314-manylinux2014_aarch64.manylinux_2_17_aarch64.whl", hash = "sha256:0743841cabd3dba6a83f38a92672cccbd69af56e3e91777b0ee7f4dba4385632", size = 5864597, upload-time = "2025-07-03T13:10:38.404Z" },
    { url = "https://files.pythonhosted.org/packages/b5/3d/b932bb4225c80b58dfadaca9d42d08d0b7064d2d1791b6a237f87f661834/pillow-11.3.0-cp314-cp314-manylinux2014_x86_64.manylinux_2_17_x86_64.whl", hash = "sha256:2465a69cf967b8b49ee1b96d76718cd98c4e925414ead59fdf75cf0fd07df673", size = 7638246, upload-time = "2025-07-03T13:10:44.987Z" },
    { url = "https://files.pythonhosted.org/packages/09/b5/0487044b7c096f1b48f0d7ad416472c02e0e4bf6919541b111efd3cae690/pillow-11.3.0-cp314-cp314-manylinux_2_27_aarch64.manylinux_2_28_aarch64.whl", hash = "sha256:41742638139424703b4d01665b807c6468e23e699e8e90cffefe291c5832b027", size = 5973336, upload-time = "2025-07-01T09:15:21.237Z" },
    { url = "https://files.pythonhosted.org/packages/a8/2d/524f9318f6cbfcc79fbc004801ea6b607ec3f843977652fdee4857a7568b/pillow-11.3.0-cp314-cp314-manylinux_2_27_x86_64.manylinux_2_28_x86_64.whl", hash = "sha256:93efb0b4de7e340d99057415c749175e24c8864302369e05914682ba642e5d77", size = 6642699, upload-time = "2025-07-01T09:15:23.186Z" },
    { url = "https://files.pythonhosted.org/packages/6f/d2/a9a4f280c6aefedce1e8f615baaa5474e0701d86dd6f1dede66726462bbd/pillow-11.3.0-cp314-cp314-musllinux_1_2_aarch64.whl", hash = "sha256:7966e38dcd0fa11ca390aed7c6f20454443581d758242023cf36fcb319b1a874", size = 6083789, upload-time = "2025-07-01T09:15:25.1Z" },
    { url = "https://files.pythonhosted.org/packages/fe/54/86b0cd9dbb683a9d5e960b66c7379e821a19be4ac5810e2e5a715c09a0c0/pillow-11.3.0-cp314-cp314-musllinux_1_2_x86_64.whl", hash = "sha256:98a9afa7b9007c67ed84c57c9e0ad86a6000da96eaa638e4f8abe5b65ff83f0a", size = 6720386, upload-time = "2025-07-01T09:15:27.378Z" },
    { url = "https://files.pythonhosted.org/packages/e7/95/88efcaf384c3588e24259c4203b909cbe3e3c2d887af9e938c2022c9dd48/pillow-11.3.0-cp314-cp314-win32.whl", hash = "sha256:02a723e6bf909e7cea0dac1b0e0310be9d7650cd66222a5f1c571455c0a45214", size = 6370911, upload-time = "2025-07-01T09:15:29.294Z" },
    { url = "https://files.pythonhosted.org/packages/2e/cc/934e5820850ec5eb107e7b1a72dd278140731c669f396110ebc326f2a503/pillow-11.3.0-cp314-cp314-win_amd64.whl", hash = "sha256:a418486160228f64dd9e9efcd132679b7a02a5f22c982c78b6fc7dab3fefb635", size = 7117383, upload-time = "2025-07-01T09:15:31.128Z" },
    { url = "https://files.pythonhosted.org/packages/d6/e9/9c0a616a71da2a5d163aa37405e8aced9a906d574b4a214bede134e731bc/pillow-11.3.0-cp314-cp314-win_arm64.whl", hash = "sha256:155658efb5e044669c08896c0c44231c5e9abcaadbc5cd3648df2f7c0b96b9a6", size = 2511385, upload-time = "2025-07-01T09:15:33.328Z" },
    { url = "https://files.pythonhosted.org/packages/1a/33/c88376898aff369658b225262cd4f2659b13e8178e7534df9e6e1fa289f6/pillow-11.3.0-cp314-cp314t-macosx_10_13_x86_64.whl", hash = "sha256:59a03cdf019efbfeeed910bf79c7c93255c3d54bc45898ac2a4140071b02b4ae", size = 5281129, upload-time = "2025-07-01T09:15:35.194Z" },
    { url = "https://files.pythonhosted.org/packages/1f/70/d376247fb36f1844b42910911c83a02d5544ebd2a8bad9efcc0f707ea774/pillow-11.3.0-cp314-cp314t-macosx_11_0_arm64.whl", hash = "sha256:f8a5827f84d973d8636e9dc5764af4f0cf2318d26744b3d902931701b0d46653", size = 4689580, upload-time = "2025-07-01T09:15:37.114Z" },
    { url = "https://files.pythonhosted.org/packages/eb/1c/537e930496149fbac69efd2fc4329035bbe2e5475b4165439e3be9cb183b/pillow-11.3.0-cp314-cp314t-manylinux2014_aarch64.manylinux_2_17_aarch64.whl", hash = "sha256:ee92f2fd10f4adc4b43d07ec5e779932b4eb3dbfbc34790ada5a6669bc095aa6", size = 5902860, upload-time = "2025-07-03T13:10:50.248Z" },
    { url = "https://files.pythonhosted.org/packages/bd/57/80f53264954dcefeebcf9dae6e3eb1daea1b488f0be8b8fef12f79a3eb10/pillow-11.3.0-cp314-cp314t-manylinux2014_x86_64.manylinux_2_17_x86_64.whl", hash = "sha256:c96d333dcf42d01f47b37e0979b6bd73ec91eae18614864622d9b87bbd5bbf36", size = 7670694, upload-time = "2025-07-03T13:10:56.432Z" },
    { url = "https://files.pythonhosted.org/packages/70/ff/4727d3b71a8578b4587d9c276e90efad2d6fe0335fd76742a6da08132e8c/pillow-11.3.0-cp314-cp314t-manylinux_2_27_aarch64.manylinux_2_28_aarch64.whl", hash = "sha256:4c96f993ab8c98460cd0c001447bff6194403e8b1d7e149ade5f00594918128b", size = 6005888, upload-time = "2025-07-01T09:15:39.436Z" },
    { url = "https://files.pythonhosted.org/packages/05/ae/716592277934f85d3be51d7256f3636672d7b1abfafdc42cf3f8cbd4b4c8/pillow-11.3.0-cp314-cp314t-manylinux_2_27_x86_64.manylinux_2_28_x86_64.whl", hash = "sha256:41342b64afeba938edb034d122b2dda5db2139b9a4af999729ba8818e0056477", size = 6670330, upload-time = "2025-07-01T09:15:41.269Z" },
    { url = "https://files.pythonhosted.org/packages/e7/bb/7fe6cddcc8827b01b1a9766f5fdeb7418680744f9082035bdbabecf1d57f/pillow-11.3.0-cp314-cp314t-musllinux_1_2_aarch64.whl", hash = "sha256:068d9c39a2d1b358eb9f245ce7ab1b5c3246c7c8c7d9ba58cfa5b43146c06e50", size = 6114089, upload-time = "2025-07-01T09:15:43.13Z" },
    { url = "https://files.pythonhosted.org/packages/8b/f5/06bfaa444c8e80f1a8e4bff98da9c83b37b5be3b1deaa43d27a0db37ef84/pillow-11.3.0-cp314-cp314t-musllinux_1_2_x86_64.whl", hash = "sha256:a1bc6ba083b145187f648b667e05a2534ecc4b9f2784c2cbe3089e44868f2b9b", size = 6748206, upload-time = "2025-07-01T09:15:44.937Z" },
    { url = "https://files.pythonhosted.org/packages/f0/77/bc6f92a3e8e6e46c0ca78abfffec0037845800ea38c73483760362804c41/pillow-11.3.0-cp314-cp314t-win32.whl", hash = "sha256:118ca10c0d60b06d006be10a501fd6bbdfef559251ed31b794668ed569c87e12", size = 6377370, upload-time = "2025-07-01T09:15:46.673Z" },
    { url = "https://files.pythonhosted.org/packages/4a/82/3a721f7d69dca802befb8af08b7c79ebcab461007ce1c18bd91a5d5896f9/pillow-11.3.0-cp314-cp314t-win_amd64.whl", hash = "sha256:8924748b688aa210d79883357d102cd64690e56b923a186f35a82cbc10f997db", size = 7121500, upload-time = "2025-07-01T09:15:48.512Z" },
    { url = "https://files.pythonhosted.org/packages/89/c7/5572fa4a3f45740eaab6ae86fcdf7195b55beac1371ac8c619d880cfe948/pillow-11.3.0-cp314-cp314t-win_arm64.whl", hash = "sha256:79ea0d14d3ebad43ec77ad5272e6ff9bba5b679ef73375ea760261207fa8e0aa", size = 2512835, upload-time = "2025-07-01T09:15:50.399Z" },
]

[[package]]
name = "platformdirs"
version = "4.4.0"
source = { registry = "https://pypi.org/simple" }
sdist = { url = "https://files.pythonhosted.org/packages/23/e8/21db9c9987b0e728855bd57bff6984f67952bea55d6f75e055c46b5383e8/platformdirs-4.4.0.tar.gz", hash = "sha256:ca753cf4d81dc309bc67b0ea38fd15dc97bc30ce419a7f58d13eb3bf14c4febf", size = 21634, upload-time = "2025-08-26T14:32:04.268Z" }
wheels = [
    { url = "https://files.pythonhosted.org/packages/40/4b/2028861e724d3bd36227adfa20d3fd24c3fc6d52032f4a93c133be5d17ce/platformdirs-4.4.0-py3-none-any.whl", hash = "sha256:abd01743f24e5287cd7a5db3752faf1a2d65353f38ec26d98e25a6db65958c85", size = 18654, upload-time = "2025-08-26T14:32:02.735Z" },
]

[[package]]
name = "pluggy"
version = "1.6.0"
source = { registry = "https://pypi.org/simple" }
sdist = { url = "https://files.pythonhosted.org/packages/f9/e2/3e91f31a7d2b083fe6ef3fa267035b518369d9511ffab804f839851d2779/pluggy-1.6.0.tar.gz", hash = "sha256:7dcc130b76258d33b90f61b658791dede3486c3e6bfb003ee5c9bfb396dd22f3", size = 69412, upload-time = "2025-05-15T12:30:07.975Z" }
wheels = [
    { url = "https://files.pythonhosted.org/packages/54/20/4d324d65cc6d9205fabedc306948156824eb9f0ee1633355a8f7ec5c66bf/pluggy-1.6.0-py3-none-any.whl", hash = "sha256:e920276dd6813095e9377c0bc5566d94c932c33b27a3e3945d8389c374dd4746", size = 20538, upload-time = "2025-05-15T12:30:06.134Z" },
]

[[package]]
name = "pre-commit"
version = "4.3.0"
source = { registry = "https://pypi.org/simple" }
dependencies = [
    { name = "cfgv" },
    { name = "identify" },
    { name = "nodeenv" },
    { name = "pyyaml" },
    { name = "virtualenv" },
]
sdist = { url = "https://files.pythonhosted.org/packages/ff/29/7cf5bbc236333876e4b41f56e06857a87937ce4bf91e117a6991a2dbb02a/pre_commit-4.3.0.tar.gz", hash = "sha256:499fe450cc9d42e9d58e606262795ecb64dd05438943c62b66f6a8673da30b16", size = 193792, upload-time = "2025-08-09T18:56:14.651Z" }
wheels = [
    { url = "https://files.pythonhosted.org/packages/5b/a5/987a405322d78a73b66e39e4a90e4ef156fd7141bf71df987e50717c321b/pre_commit-4.3.0-py2.py3-none-any.whl", hash = "sha256:2b0747ad7e6e967169136edffee14c16e148a778a54e4f967921aa1ebf2308d8", size = 220965, upload-time = "2025-08-09T18:56:13.192Z" },
]

[[package]]
name = "premailer"
version = "3.10.0"
source = { registry = "https://pypi.org/simple" }
dependencies = [
    { name = "cachetools" },
    { name = "cssselect" },
    { name = "cssutils" },
    { name = "lxml" },
    { name = "requests" },
]
sdist = { url = "https://files.pythonhosted.org/packages/a3/6f/e49bd31941eff2987076383fa6d811eb785a28f498f5bb131e981bd71e13/premailer-3.10.0.tar.gz", hash = "sha256:d1875a8411f5dc92b53ef9f193db6c0f879dc378d618e0ad292723e388bfe4c2", size = 24342, upload_time = "2021-08-02T20:32:54.328Z" }
wheels = [
    { url = "https://files.pythonhosted.org/packages/b1/07/4e8d94f94c7d41ca5ddf8a9695ad87b888104e2fd41a35546c1dc9ca74ac/premailer-3.10.0-py2.py3-none-any.whl", hash = "sha256:021b8196364d7df96d04f9ade51b794d0b77bcc19e998321c515633a2273be1a", size = 19544, upload_time = "2021-08-02T20:32:52.771Z" },
]

[[package]]
name = "prometheus-client"
version = "0.22.1"
source = { registry = "https://pypi.org/simple" }
sdist = { url = "https://files.pythonhosted.org/packages/5e/cf/40dde0a2be27cc1eb41e333d1a674a74ce8b8b0457269cc640fd42b07cf7/prometheus_client-0.22.1.tar.gz", hash = "sha256:190f1331e783cf21eb60bca559354e0a4d4378facecf78f5428c39b675d20d28", size = 69746, upload-time = "2025-06-02T14:29:01.152Z" }
wheels = [
    { url = "https://files.pythonhosted.org/packages/32/ae/ec06af4fe3ee72d16973474f122541746196aaa16cea6f66d18b963c6177/prometheus_client-0.22.1-py3-none-any.whl", hash = "sha256:cca895342e308174341b2cbf99a56bef291fbc0ef7b9e5412a0f26d653ba7094", size = 58694, upload-time = "2025-06-02T14:29:00.068Z" },
]

[[package]]
name = "prompt-toolkit"
version = "3.0.51"
source = { registry = "https://pypi.org/simple" }
dependencies = [
    { name = "wcwidth" },
]
sdist = { url = "https://files.pythonhosted.org/packages/bb/6e/9d084c929dfe9e3bfe0c6a47e31f78a25c54627d64a66e884a8bf5474f1c/prompt_toolkit-3.0.51.tar.gz", hash = "sha256:931a162e3b27fc90c86f1b48bb1fb2c528c2761475e57c9c06de13311c7b54ed", size = 428940, upload-time = "2025-04-15T09:18:47.731Z" }
wheels = [
    { url = "https://files.pythonhosted.org/packages/ce/4f/5249960887b1fbe561d9ff265496d170b55a735b76724f10ef19f9e40716/prompt_toolkit-3.0.51-py3-none-any.whl", hash = "sha256:52742911fde84e2d423e2f9a4cf1de7d7ac4e51958f648d9540e0fb8db077b07", size = 387810, upload-time = "2025-04-15T09:18:44.753Z" },
]

[[package]]
name = "psycopg"
version = "3.2.12"
source = { registry = "https://pypi.org/simple" }
dependencies = [
    { name = "typing-extensions", marker = "python_full_version < '3.13'" },
    { name = "tzdata", marker = "sys_platform == 'win32'" },
]
sdist = { url = "https://files.pythonhosted.org/packages/a8/77/c72d10262b872617e509a0c60445afcc4ce2cd5cd6bc1c97700246d69c85/psycopg-3.2.12.tar.gz", hash = "sha256:85c08d6f6e2a897b16280e0ff6406bef29b1327c045db06d21f364d7cd5da90b", size = 160642, upload-time = "2025-10-26T00:46:03.045Z" }
wheels = [
    { url = "https://files.pythonhosted.org/packages/c8/28/8c4f90e415411dc9c78d6ba10b549baa324659907c13f64bfe3779d4066c/psycopg-3.2.12-py3-none-any.whl", hash = "sha256:8a1611a2d4c16ae37eada46438be9029a35bb959bb50b3d0e1e93c0f3d54c9ee", size = 206765, upload-time = "2025-10-26T00:10:42.173Z" },
]

[package.optional-dependencies]
binary = [
    { name = "psycopg-binary", marker = "implementation_name != 'pypy'" },
]

[[package]]
name = "psycopg-binary"
version = "3.2.12"
source = { registry = "https://pypi.org/simple" }
wheels = [
    { url = "https://files.pythonhosted.org/packages/db/4a/b2779f74fdb0d661febe802fb3b770546a99f0a513ef108e8f9ed36b87cb/psycopg_binary-3.2.12-cp312-cp312-macosx_10_13_x86_64.whl", hash = "sha256:ea9751310b840186379c949ede5a5129b31439acdb929f3003a8685372117ed8", size = 4019926, upload-time = "2025-10-26T00:21:25.599Z" },
    { url = "https://files.pythonhosted.org/packages/d5/af/df6c2beb44de456c4f025a61dfe611cf5b3eb3d3fa671144ce19ac7f1139/psycopg_binary-3.2.12-cp312-cp312-macosx_11_0_arm64.whl", hash = "sha256:9fdf3a0c24822401c60c93640da69b3dfd4d9f29c3a8d797244fe22bfe592823", size = 4092107, upload-time = "2025-10-26T00:22:00.043Z" },
    { url = "https://files.pythonhosted.org/packages/f6/3b/b16260c93a0a435000fd175f1abb8d12af5542bd9d35d17dd2b7f347dbd5/psycopg_binary-3.2.12-cp312-cp312-manylinux2014_aarch64.manylinux_2_17_aarch64.whl", hash = "sha256:49582c3b6d578bdaab2932b59f70b1bd93351ed4d594b2c97cea1611633c9de1", size = 4626849, upload-time = "2025-10-26T00:22:38.606Z" },
    { url = "https://files.pythonhosted.org/packages/cb/52/2c8d1c534777176e3e4832105f0b2f70c0ff3d63def0f1fda46833cc2dc1/psycopg_binary-3.2.12-cp312-cp312-manylinux2014_ppc64le.manylinux_2_17_ppc64le.whl", hash = "sha256:5b6e505618cb376a7a7d6af86833a8f289833fe4cc97541d7100745081dc31bd", size = 4719811, upload-time = "2025-10-26T00:23:18.23Z" },
    { url = "https://files.pythonhosted.org/packages/34/44/005ab6a42698489310f52f287b78c26560aeedb091ba12f034acdff4549b/psycopg_binary-3.2.12-cp312-cp312-manylinux2014_x86_64.manylinux_2_17_x86_64.whl", hash = "sha256:6a898717ab560db393355c6ecf39b8c534f252afc3131480db1251e061090d3a", size = 4410950, upload-time = "2025-10-26T00:23:55.532Z" },
    { url = "https://files.pythonhosted.org/packages/a7/ba/c59303ed65659cd62da2b3f4ad2b8635ae10eb85e7645d063025277c953d/psycopg_binary-3.2.12-cp312-cp312-musllinux_1_2_aarch64.whl", hash = "sha256:bfd632f7038c76b0921f6d5621f5ba9ecabfad3042fa40e5875db11771d2a5de", size = 3861578, upload-time = "2025-10-26T00:24:28.482Z" },
    { url = "https://files.pythonhosted.org/packages/29/ce/d36f03b11959978b2c2522c87369fa8d75c1fa9b311805b39ce7678455ae/psycopg_binary-3.2.12-cp312-cp312-musllinux_1_2_ppc64le.whl", hash = "sha256:3e9c9e64fb7cda688e9488402611c0be2c81083664117edcc709d15f37faa30f", size = 3534948, upload-time = "2025-10-26T00:24:58.657Z" },
    { url = "https://files.pythonhosted.org/packages/5a/cc/e0e5fc0d5f2d2650f85540cebd0d047e14b0933b99f713749b2ebc031047/psycopg_binary-3.2.12-cp312-cp312-musllinux_1_2_x86_64.whl", hash = "sha256:3c1e38b1eda54910628f68448598139a9818973755abf77950057372c1fe89a6", size = 3583525, upload-time = "2025-10-26T00:25:28.731Z" },
    { url = "https://files.pythonhosted.org/packages/13/27/e2b1afb9819835f85f1575f07fdfc871dd8b4ea7ed8244bfe86a2f6d6566/psycopg_binary-3.2.12-cp312-cp312-win_amd64.whl", hash = "sha256:77690f0bf08356ca00fc357f50a5980c7a25f076c2c1f37d9d775a278234fefd", size = 2910254, upload-time = "2025-10-26T00:25:53.335Z" },
    { url = "https://files.pythonhosted.org/packages/b2/0b/9d480aba4a4864832c29e6fc94ddd34d9927c276448eb3b56ffe24ed064c/psycopg_binary-3.2.12-cp313-cp313-macosx_10_13_x86_64.whl", hash = "sha256:442f20153415f374ae5753ca618637611a41a3c58c56d16ce55f845d76a3cf7b", size = 4017829, upload-time = "2025-10-26T00:26:27.031Z" },
    { url = "https://files.pythonhosted.org/packages/a4/f3/0d294b30349bde24a46741a1f27a10e8ab81e9f4118d27c2fe592acfb42a/psycopg_binary-3.2.12-cp313-cp313-macosx_11_0_arm64.whl", hash = "sha256:79de3cc5adbf51677009a8fda35ac9e9e3686d5595ab4b0c43ec7099ece6aeb5", size = 4089835, upload-time = "2025-10-26T00:27:01.392Z" },
    { url = "https://files.pythonhosted.org/packages/82/d4/ff82e318e5a55d6951b278d3af7b4c7c1b19344e3a3722b6613f156a38ea/psycopg_binary-3.2.12-cp313-cp313-manylinux2014_aarch64.manylinux_2_17_aarch64.whl", hash = "sha256:095ccda59042a1239ac2fefe693a336cb5cecf8944a8d9e98b07f07e94e2b78d", size = 4625474, upload-time = "2025-10-26T00:27:40.34Z" },
    { url = "https://files.pythonhosted.org/packages/b1/e8/2c9df6475a5ab6d614d516f4497c568d84f7d6c21d0e11444468c9786c9f/psycopg_binary-3.2.12-cp313-cp313-manylinux2014_ppc64le.manylinux_2_17_ppc64le.whl", hash = "sha256:efab679a2c7d1bf7d0ec0e1ecb47fe764945eff75bb4321f2e699b30a12db9b3", size = 4720350, upload-time = "2025-10-26T00:28:20.104Z" },
    { url = "https://files.pythonhosted.org/packages/74/f5/7aec81b0c41985dc006e2d5822486ad4b7c2a1a97a5a05e37dc2adaf1512/psycopg_binary-3.2.12-cp313-cp313-manylinux2014_x86_64.manylinux_2_17_x86_64.whl", hash = "sha256:d369e79ad9647fc8217cbb51bbbf11f9a1ffca450be31d005340157ffe8e91b3", size = 4411621, upload-time = "2025-10-26T00:28:59.104Z" },
    { url = "https://files.pythonhosted.org/packages/fc/15/d3cb41b8fa9d5f14320ab250545fbb66f9ddb481e448e618902672a806c0/psycopg_binary-3.2.12-cp313-cp313-musllinux_1_2_aarch64.whl", hash = "sha256:eedc410f82007038030650aa58f620f9fe0009b9d6b04c3dc71cbd3bae5b2675", size = 3863081, upload-time = "2025-10-26T00:29:31.235Z" },
    { url = "https://files.pythonhosted.org/packages/69/8a/72837664e63e3cd3aa145cedcf29e5c21257579739aba78ab7eb668f7d9c/psycopg_binary-3.2.12-cp313-cp313-musllinux_1_2_ppc64le.whl", hash = "sha256:f3bae4be7f6781bf6c9576eedcd5e1bb74468126fa6de991e47cdb1a8ea3a42a", size = 3537428, upload-time = "2025-10-26T00:30:01.465Z" },
    { url = "https://files.pythonhosted.org/packages/cc/7e/1b78ae38e7d69e6d7fb1e2dcce101493f5fa429480bac3a68b876c9b1635/psycopg_binary-3.2.12-cp313-cp313-musllinux_1_2_x86_64.whl", hash = "sha256:8ffe75fe6be902dadd439adf4228c98138a992088e073ede6dd34e7235f4e03e", size = 3585981, upload-time = "2025-10-26T00:30:31.635Z" },
    { url = "https://files.pythonhosted.org/packages/a3/f8/245b4868b2dac46c3fb6383b425754ae55df1910c826d305ed414da03777/psycopg_binary-3.2.12-cp313-cp313-win_amd64.whl", hash = "sha256:2598d0e4f2f258da13df0560187b3f1dfc9b8688c46b9d90176360ae5212c3fc", size = 2912929, upload-time = "2025-10-26T00:30:56.413Z" },
    { url = "https://files.pythonhosted.org/packages/5c/5b/76fbb40b981b73b285a00dccafc38cf67b7a9b3f7d4f2025dda7b896e7ef/psycopg_binary-3.2.12-cp314-cp314-macosx_10_13_x86_64.whl", hash = "sha256:dc68094e00a5a7e8c20de1d3a0d5e404a27f522e18f8eb62bbbc9f865c3c81ef", size = 4016868, upload-time = "2025-10-26T00:31:29.974Z" },
    { url = "https://files.pythonhosted.org/packages/0e/08/8841ae3e2d1a3228e79eaaf5b7f991d15f0a231bb5031a114305b19724b1/psycopg_binary-3.2.12-cp314-cp314-macosx_11_0_arm64.whl", hash = "sha256:2d55009eeddbef54c711093c986daaf361d2c4210aaa1ee905075a3b97a62441", size = 4090508, upload-time = "2025-10-26T00:32:04.192Z" },
    { url = "https://files.pythonhosted.org/packages/05/de/a41f62230cf4095ae4547eceada218cf28c17e7f94376913c1c8dde9546f/psycopg_binary-3.2.12-cp314-cp314-manylinux2014_aarch64.manylinux_2_17_aarch64.whl", hash = "sha256:66a031f22e4418016990446d3e38143826f03ad811b9f78f58e2afbc1d343f7a", size = 4629788, upload-time = "2025-10-26T00:32:43.28Z" },
    { url = "https://files.pythonhosted.org/packages/45/19/529d92134eae44475f781a86d58cdf3edd0953e17c69762abf387a9f2636/psycopg_binary-3.2.12-cp314-cp314-manylinux2014_ppc64le.manylinux_2_17_ppc64le.whl", hash = "sha256:58ed30d33c25d7dc8d2f06285e88493147c2a660cc94713e4b563a99efb80a1f", size = 4724124, upload-time = "2025-10-26T00:33:22.594Z" },
    { url = "https://files.pythonhosted.org/packages/5c/f5/97344e87065f7c9713ce213a2cff7732936ec3af6622e4b2a88715a953f2/psycopg_binary-3.2.12-cp314-cp314-manylinux2014_x86_64.manylinux_2_17_x86_64.whl", hash = "sha256:e0b5ccd03ca4749b8f66f38608ccbcb415cbd130d02de5eda80d042b83bee90e", size = 4411340, upload-time = "2025-10-26T00:34:00.759Z" },
    { url = "https://files.pythonhosted.org/packages/b1/c2/34bce068f6bfb4c2e7bb1187bb64a3f3be254702b158c4ad05eacc0055cf/psycopg_binary-3.2.12-cp314-cp314-musllinux_1_2_aarch64.whl", hash = "sha256:909de94de7dd4d6086098a5755562207114c9638ec42c52d84c8a440c45fe084", size = 3867815, upload-time = "2025-10-26T00:34:33.181Z" },
    { url = "https://files.pythonhosted.org/packages/d1/a1/c647e01ab162e6bfa52380e23e486215e9d28ffd31e9cf3cb1e9ca59008b/psycopg_binary-3.2.12-cp314-cp314-musllinux_1_2_ppc64le.whl", hash = "sha256:7130effd0517881f3a852eff98729d51034128f0737f64f0d1c7ea8343d77bd7", size = 3541756, upload-time = "2025-10-26T00:35:08.622Z" },
    { url = "https://files.pythonhosted.org/packages/6b/d0/795bdaa8c946a7b7126bf7ca8d4371eaaa613093e3ec341a0e50f52cbee2/psycopg_binary-3.2.12-cp314-cp314-musllinux_1_2_x86_64.whl", hash = "sha256:89b3c5201ca616d69ca0c3c0003ca18f7170a679c445c7e386ebfb4f29aa738e", size = 3587950, upload-time = "2025-10-26T00:35:41.183Z" },
    { url = "https://files.pythonhosted.org/packages/53/cf/10c3e95827a3ca8af332dfc471befec86e15a14dc83cee893c49a4910dad/psycopg_binary-3.2.12-cp314-cp314-win_amd64.whl", hash = "sha256:48a8e29f3e38fcf8d393b8fe460d83e39c107ad7e5e61cd3858a7569e0554a39", size = 3005787, upload-time = "2025-10-26T00:36:06.783Z" },
]

[[package]]
name = "pwdlib"
version = "0.2.1"
source = { registry = "https://pypi.org/simple" }
sdist = { url = "https://files.pythonhosted.org/packages/82/a0/9daed437a6226f632a25d98d65d60ba02bdafa920c90dcb6454c611ead6c/pwdlib-0.2.1.tar.gz", hash = "sha256:9a1d8a8fa09a2f7ebf208265e55d7d008103cbdc82b9e4902ffdd1ade91add5e", size = 11699, upload-time = "2024-08-19T06:48:59.58Z" }
wheels = [
    { url = "https://files.pythonhosted.org/packages/01/f3/0dae5078a486f0fdf4d4a1121e103bc42694a9da9bea7b0f2c63f29cfbd3/pwdlib-0.2.1-py3-none-any.whl", hash = "sha256:1823dc6f22eae472b540e889ecf57fd424051d6a4023ec0bcf7f0de2d9d7ef8c", size = 8082, upload-time = "2024-08-19T06:49:00.997Z" },
]

[package.optional-dependencies]
argon2 = [
    { name = "argon2-cffi" },
]

[[package]]
name = "pycparser"
version = "2.23"
source = { registry = "https://pypi.org/simple" }
sdist = { url = "https://files.pythonhosted.org/packages/fe/cf/d2d3b9f5699fb1e4615c8e32ff220203e43b248e1dfcc6736ad9057731ca/pycparser-2.23.tar.gz", hash = "sha256:78816d4f24add8f10a06d6f05b4d424ad9e96cfebf68a4ddc99c65c0720d00c2", size = 173734, upload-time = "2025-09-09T13:23:47.91Z" }
wheels = [
    { url = "https://files.pythonhosted.org/packages/a0/e3/59cd50310fc9b59512193629e1984c1f95e5c8ae6e5d8c69532ccc65a7fe/pycparser-2.23-py3-none-any.whl", hash = "sha256:e5c6e8d3fbad53479cab09ac03729e0a9faf2bee3db8208a550daf5af81a5934", size = 118140, upload-time = "2025-09-09T13:23:46.651Z" },
]

[[package]]
name = "pydantic"
version = "2.11.5"
source = { registry = "https://pypi.org/simple" }
dependencies = [
    { name = "annotated-types" },
    { name = "pydantic-core" },
    { name = "typing-extensions" },
    { name = "typing-inspection" },
]
sdist = { url = "https://files.pythonhosted.org/packages/f0/86/8ce9040065e8f924d642c58e4a344e33163a07f6b57f836d0d734e0ad3fb/pydantic-2.11.5.tar.gz", hash = "sha256:7f853db3d0ce78ce8bbb148c401c2cdd6431b3473c0cdff2755c7690952a7b7a", size = 787102, upload-time = "2025-05-22T21:18:08.761Z" }
wheels = [
    { url = "https://files.pythonhosted.org/packages/b5/69/831ed22b38ff9b4b64b66569f0e5b7b97cf3638346eb95a2147fdb49ad5f/pydantic-2.11.5-py3-none-any.whl", hash = "sha256:f9c26ba06f9747749ca1e5c94d6a85cb84254577553c8785576fd38fa64dc0f7", size = 444229, upload-time = "2025-05-22T21:18:06.329Z" },
]

[package.optional-dependencies]
email = [
    { name = "email-validator" },
]

[[package]]
name = "pydantic-core"
version = "2.33.2"
source = { registry = "https://pypi.org/simple" }
dependencies = [
    { name = "typing-extensions" },
]
sdist = { url = "https://files.pythonhosted.org/packages/ad/88/5f2260bdfae97aabf98f1778d43f69574390ad787afb646292a638c923d4/pydantic_core-2.33.2.tar.gz", hash = "sha256:7cb8bc3605c29176e1b105350d2e6474142d7c1bd1d9327c4a9bdb46bf827acc", size = 435195, upload-time = "2025-04-23T18:33:52.104Z" }
wheels = [
    { url = "https://files.pythonhosted.org/packages/18/8a/2b41c97f554ec8c71f2a8a5f85cb56a8b0956addfe8b0efb5b3d77e8bdc3/pydantic_core-2.33.2-cp312-cp312-macosx_10_12_x86_64.whl", hash = "sha256:a7ec89dc587667f22b6a0b6579c249fca9026ce7c333fc142ba42411fa243cdc", size = 2009000, upload-time = "2025-04-23T18:31:25.863Z" },
    { url = "https://files.pythonhosted.org/packages/a1/02/6224312aacb3c8ecbaa959897af57181fb6cf3a3d7917fd44d0f2917e6f2/pydantic_core-2.33.2-cp312-cp312-macosx_11_0_arm64.whl", hash = "sha256:3c6db6e52c6d70aa0d00d45cdb9b40f0433b96380071ea80b09277dba021ddf7", size = 1847996, upload-time = "2025-04-23T18:31:27.341Z" },
    { url = "https://files.pythonhosted.org/packages/d6/46/6dcdf084a523dbe0a0be59d054734b86a981726f221f4562aed313dbcb49/pydantic_core-2.33.2-cp312-cp312-manylinux_2_17_aarch64.manylinux2014_aarch64.whl", hash = "sha256:4e61206137cbc65e6d5256e1166f88331d3b6238e082d9f74613b9b765fb9025", size = 1880957, upload-time = "2025-04-23T18:31:28.956Z" },
    { url = "https://files.pythonhosted.org/packages/ec/6b/1ec2c03837ac00886ba8160ce041ce4e325b41d06a034adbef11339ae422/pydantic_core-2.33.2-cp312-cp312-manylinux_2_17_armv7l.manylinux2014_armv7l.whl", hash = "sha256:eb8c529b2819c37140eb51b914153063d27ed88e3bdc31b71198a198e921e011", size = 1964199, upload-time = "2025-04-23T18:31:31.025Z" },
    { url = "https://files.pythonhosted.org/packages/2d/1d/6bf34d6adb9debd9136bd197ca72642203ce9aaaa85cfcbfcf20f9696e83/pydantic_core-2.33.2-cp312-cp312-manylinux_2_17_ppc64le.manylinux2014_ppc64le.whl", hash = "sha256:c52b02ad8b4e2cf14ca7b3d918f3eb0ee91e63b3167c32591e57c4317e134f8f", size = 2120296, upload-time = "2025-04-23T18:31:32.514Z" },
    { url = "https://files.pythonhosted.org/packages/e0/94/2bd0aaf5a591e974b32a9f7123f16637776c304471a0ab33cf263cf5591a/pydantic_core-2.33.2-cp312-cp312-manylinux_2_17_s390x.manylinux2014_s390x.whl", hash = "sha256:96081f1605125ba0855dfda83f6f3df5ec90c61195421ba72223de35ccfb2f88", size = 2676109, upload-time = "2025-04-23T18:31:33.958Z" },
    { url = "https://files.pythonhosted.org/packages/f9/41/4b043778cf9c4285d59742281a769eac371b9e47e35f98ad321349cc5d61/pydantic_core-2.33.2-cp312-cp312-manylinux_2_17_x86_64.manylinux2014_x86_64.whl", hash = "sha256:8f57a69461af2a5fa6e6bbd7a5f60d3b7e6cebb687f55106933188e79ad155c1", size = 2002028, upload-time = "2025-04-23T18:31:39.095Z" },
    { url = "https://files.pythonhosted.org/packages/cb/d5/7bb781bf2748ce3d03af04d5c969fa1308880e1dca35a9bd94e1a96a922e/pydantic_core-2.33.2-cp312-cp312-manylinux_2_5_i686.manylinux1_i686.whl", hash = "sha256:572c7e6c8bb4774d2ac88929e3d1f12bc45714ae5ee6d9a788a9fb35e60bb04b", size = 2100044, upload-time = "2025-04-23T18:31:41.034Z" },
    { url = "https://files.pythonhosted.org/packages/fe/36/def5e53e1eb0ad896785702a5bbfd25eed546cdcf4087ad285021a90ed53/pydantic_core-2.33.2-cp312-cp312-musllinux_1_1_aarch64.whl", hash = "sha256:db4b41f9bd95fbe5acd76d89920336ba96f03e149097365afe1cb092fceb89a1", size = 2058881, upload-time = "2025-04-23T18:31:42.757Z" },
    { url = "https://files.pythonhosted.org/packages/01/6c/57f8d70b2ee57fc3dc8b9610315949837fa8c11d86927b9bb044f8705419/pydantic_core-2.33.2-cp312-cp312-musllinux_1_1_armv7l.whl", hash = "sha256:fa854f5cf7e33842a892e5c73f45327760bc7bc516339fda888c75ae60edaeb6", size = 2227034, upload-time = "2025-04-23T18:31:44.304Z" },
    { url = "https://files.pythonhosted.org/packages/27/b9/9c17f0396a82b3d5cbea4c24d742083422639e7bb1d5bf600e12cb176a13/pydantic_core-2.33.2-cp312-cp312-musllinux_1_1_x86_64.whl", hash = "sha256:5f483cfb75ff703095c59e365360cb73e00185e01aaea067cd19acffd2ab20ea", size = 2234187, upload-time = "2025-04-23T18:31:45.891Z" },
    { url = "https://files.pythonhosted.org/packages/b0/6a/adf5734ffd52bf86d865093ad70b2ce543415e0e356f6cacabbc0d9ad910/pydantic_core-2.33.2-cp312-cp312-win32.whl", hash = "sha256:9cb1da0f5a471435a7bc7e439b8a728e8b61e59784b2af70d7c169f8dd8ae290", size = 1892628, upload-time = "2025-04-23T18:31:47.819Z" },
    { url = "https://files.pythonhosted.org/packages/43/e4/5479fecb3606c1368d496a825d8411e126133c41224c1e7238be58b87d7e/pydantic_core-2.33.2-cp312-cp312-win_amd64.whl", hash = "sha256:f941635f2a3d96b2973e867144fde513665c87f13fe0e193c158ac51bfaaa7b2", size = 1955866, upload-time = "2025-04-23T18:31:49.635Z" },
    { url = "https://files.pythonhosted.org/packages/0d/24/8b11e8b3e2be9dd82df4b11408a67c61bb4dc4f8e11b5b0fc888b38118b5/pydantic_core-2.33.2-cp312-cp312-win_arm64.whl", hash = "sha256:cca3868ddfaccfbc4bfb1d608e2ccaaebe0ae628e1416aeb9c4d88c001bb45ab", size = 1888894, upload-time = "2025-04-23T18:31:51.609Z" },
    { url = "https://files.pythonhosted.org/packages/46/8c/99040727b41f56616573a28771b1bfa08a3d3fe74d3d513f01251f79f172/pydantic_core-2.33.2-cp313-cp313-macosx_10_12_x86_64.whl", hash = "sha256:1082dd3e2d7109ad8b7da48e1d4710c8d06c253cbc4a27c1cff4fbcaa97a9e3f", size = 2015688, upload-time = "2025-04-23T18:31:53.175Z" },
    { url = "https://files.pythonhosted.org/packages/3a/cc/5999d1eb705a6cefc31f0b4a90e9f7fc400539b1a1030529700cc1b51838/pydantic_core-2.33.2-cp313-cp313-macosx_11_0_arm64.whl", hash = "sha256:f517ca031dfc037a9c07e748cefd8d96235088b83b4f4ba8939105d20fa1dcd6", size = 1844808, upload-time = "2025-04-23T18:31:54.79Z" },
    { url = "https://files.pythonhosted.org/packages/6f/5e/a0a7b8885c98889a18b6e376f344da1ef323d270b44edf8174d6bce4d622/pydantic_core-2.33.2-cp313-cp313-manylinux_2_17_aarch64.manylinux2014_aarch64.whl", hash = "sha256:0a9f2c9dd19656823cb8250b0724ee9c60a82f3cdf68a080979d13092a3b0fef", size = 1885580, upload-time = "2025-04-23T18:31:57.393Z" },
    { url = "https://files.pythonhosted.org/packages/3b/2a/953581f343c7d11a304581156618c3f592435523dd9d79865903272c256a/pydantic_core-2.33.2-cp313-cp313-manylinux_2_17_armv7l.manylinux2014_armv7l.whl", hash = "sha256:2b0a451c263b01acebe51895bfb0e1cc842a5c666efe06cdf13846c7418caa9a", size = 1973859, upload-time = "2025-04-23T18:31:59.065Z" },
    { url = "https://files.pythonhosted.org/packages/e6/55/f1a813904771c03a3f97f676c62cca0c0a4138654107c1b61f19c644868b/pydantic_core-2.33.2-cp313-cp313-manylinux_2_17_ppc64le.manylinux2014_ppc64le.whl", hash = "sha256:1ea40a64d23faa25e62a70ad163571c0b342b8bf66d5fa612ac0dec4f069d916", size = 2120810, upload-time = "2025-04-23T18:32:00.78Z" },
    { url = "https://files.pythonhosted.org/packages/aa/c3/053389835a996e18853ba107a63caae0b9deb4a276c6b472931ea9ae6e48/pydantic_core-2.33.2-cp313-cp313-manylinux_2_17_s390x.manylinux2014_s390x.whl", hash = "sha256:0fb2d542b4d66f9470e8065c5469ec676978d625a8b7a363f07d9a501a9cb36a", size = 2676498, upload-time = "2025-04-23T18:32:02.418Z" },
    { url = "https://files.pythonhosted.org/packages/eb/3c/f4abd740877a35abade05e437245b192f9d0ffb48bbbbd708df33d3cda37/pydantic_core-2.33.2-cp313-cp313-manylinux_2_17_x86_64.manylinux2014_x86_64.whl", hash = "sha256:9fdac5d6ffa1b5a83bca06ffe7583f5576555e6c8b3a91fbd25ea7780f825f7d", size = 2000611, upload-time = "2025-04-23T18:32:04.152Z" },
    { url = "https://files.pythonhosted.org/packages/59/a7/63ef2fed1837d1121a894d0ce88439fe3e3b3e48c7543b2a4479eb99c2bd/pydantic_core-2.33.2-cp313-cp313-manylinux_2_5_i686.manylinux1_i686.whl", hash = "sha256:04a1a413977ab517154eebb2d326da71638271477d6ad87a769102f7c2488c56", size = 2107924, upload-time = "2025-04-23T18:32:06.129Z" },
    { url = "https://files.pythonhosted.org/packages/04/8f/2551964ef045669801675f1cfc3b0d74147f4901c3ffa42be2ddb1f0efc4/pydantic_core-2.33.2-cp313-cp313-musllinux_1_1_aarch64.whl", hash = "sha256:c8e7af2f4e0194c22b5b37205bfb293d166a7344a5b0d0eaccebc376546d77d5", size = 2063196, upload-time = "2025-04-23T18:32:08.178Z" },
    { url = "https://files.pythonhosted.org/packages/26/bd/d9602777e77fc6dbb0c7db9ad356e9a985825547dce5ad1d30ee04903918/pydantic_core-2.33.2-cp313-cp313-musllinux_1_1_armv7l.whl", hash = "sha256:5c92edd15cd58b3c2d34873597a1e20f13094f59cf88068adb18947df5455b4e", size = 2236389, upload-time = "2025-04-23T18:32:10.242Z" },
    { url = "https://files.pythonhosted.org/packages/42/db/0e950daa7e2230423ab342ae918a794964b053bec24ba8af013fc7c94846/pydantic_core-2.33.2-cp313-cp313-musllinux_1_1_x86_64.whl", hash = "sha256:65132b7b4a1c0beded5e057324b7e16e10910c106d43675d9bd87d4f38dde162", size = 2239223, upload-time = "2025-04-23T18:32:12.382Z" },
    { url = "https://files.pythonhosted.org/packages/58/4d/4f937099c545a8a17eb52cb67fe0447fd9a373b348ccfa9a87f141eeb00f/pydantic_core-2.33.2-cp313-cp313-win32.whl", hash = "sha256:52fb90784e0a242bb96ec53f42196a17278855b0f31ac7c3cc6f5c1ec4811849", size = 1900473, upload-time = "2025-04-23T18:32:14.034Z" },
    { url = "https://files.pythonhosted.org/packages/a0/75/4a0a9bac998d78d889def5e4ef2b065acba8cae8c93696906c3a91f310ca/pydantic_core-2.33.2-cp313-cp313-win_amd64.whl", hash = "sha256:c083a3bdd5a93dfe480f1125926afcdbf2917ae714bdb80b36d34318b2bec5d9", size = 1955269, upload-time = "2025-04-23T18:32:15.783Z" },
    { url = "https://files.pythonhosted.org/packages/f9/86/1beda0576969592f1497b4ce8e7bc8cbdf614c352426271b1b10d5f0aa64/pydantic_core-2.33.2-cp313-cp313-win_arm64.whl", hash = "sha256:e80b087132752f6b3d714f041ccf74403799d3b23a72722ea2e6ba2e892555b9", size = 1893921, upload-time = "2025-04-23T18:32:18.473Z" },
    { url = "https://files.pythonhosted.org/packages/a4/7d/e09391c2eebeab681df2b74bfe6c43422fffede8dc74187b2b0bf6fd7571/pydantic_core-2.33.2-cp313-cp313t-macosx_11_0_arm64.whl", hash = "sha256:61c18fba8e5e9db3ab908620af374db0ac1baa69f0f32df4f61ae23f15e586ac", size = 1806162, upload-time = "2025-04-23T18:32:20.188Z" },
    { url = "https://files.pythonhosted.org/packages/f1/3d/847b6b1fed9f8ed3bb95a9ad04fbd0b212e832d4f0f50ff4d9ee5a9f15cf/pydantic_core-2.33.2-cp313-cp313t-manylinux_2_17_x86_64.manylinux2014_x86_64.whl", hash = "sha256:95237e53bb015f67b63c91af7518a62a8660376a6a0db19b89acc77a4d6199f5", size = 1981560, upload-time = "2025-04-23T18:32:22.354Z" },
    { url = "https://files.pythonhosted.org/packages/6f/9a/e73262f6c6656262b5fdd723ad90f518f579b7bc8622e43a942eec53c938/pydantic_core-2.33.2-cp313-cp313t-win_amd64.whl", hash = "sha256:c2fc0a768ef76c15ab9238afa6da7f69895bb5d1ee83aeea2e3509af4472d0b9", size = 1935777, upload-time = "2025-04-23T18:32:25.088Z" },
]

[[package]]
name = "pygments"
version = "2.19.1"
source = { registry = "https://pypi.org/simple" }
sdist = { url = "https://files.pythonhosted.org/packages/7c/2d/c3338d48ea6cc0feb8446d8e6937e1408088a72a39937982cc6111d17f84/pygments-2.19.1.tar.gz", hash = "sha256:61c16d2a8576dc0649d9f39e089b5f02bcd27fba10d8fb4dcc28173f7a45151f", size = 4968581, upload-time = "2025-01-06T17:26:30.443Z" }
wheels = [
    { url = "https://files.pythonhosted.org/packages/8a/0b/9fcc47d19c48b59121088dd6da2488a49d5f72dacf8262e2790a1d2c7d15/pygments-2.19.1-py3-none-any.whl", hash = "sha256:9ea1544ad55cecf4b8242fab6dd35a93bbce657034b0611ee383099054ab6d8c", size = 1225293, upload-time = "2025-01-06T17:26:25.553Z" },
]

[[package]]
name = "pyjwt"
version = "2.10.1"
source = { registry = "https://pypi.org/simple" }
sdist = { url = "https://files.pythonhosted.org/packages/e7/46/bd74733ff231675599650d3e47f361794b22ef3e3770998dda30d3b63726/pyjwt-2.10.1.tar.gz", hash = "sha256:3cc5772eb20009233caf06e9d8a0577824723b44e6648ee0a2aedb6cf9381953", size = 87785, upload-time = "2024-11-28T03:43:29.933Z" }
wheels = [
    { url = "https://files.pythonhosted.org/packages/61/ad/689f02752eeec26aed679477e80e632ef1b682313be70793d798c1d5fc8f/PyJWT-2.10.1-py3-none-any.whl", hash = "sha256:dcdd193e30abefd5debf142f9adfcdd2b58004e644f25406ffaebd50bd98dacb", size = 22997, upload-time = "2024-11-28T03:43:27.893Z" },
]

[[package]]
name = "pyparsing"
version = "3.2.4"
source = { registry = "https://pypi.org/simple" }
sdist = { url = "https://files.pythonhosted.org/packages/98/c9/b4594e6a81371dfa9eb7a2c110ad682acf985d96115ae8b25a1d63b4bf3b/pyparsing-3.2.4.tar.gz", hash = "sha256:fff89494f45559d0f2ce46613b419f632bbb6afbdaed49696d322bcf98a58e99", size = 1098809, upload-time = "2025-09-13T05:47:19.732Z" }
wheels = [
    { url = "https://files.pythonhosted.org/packages/53/b8/fbab973592e23ae313042d450fc26fa24282ebffba21ba373786e1ce63b4/pyparsing-3.2.4-py3-none-any.whl", hash = "sha256:91d0fcde680d42cd031daf3a6ba20da3107e08a75de50da58360e7d94ab24d36", size = 113869, upload-time = "2025-09-13T05:47:17.863Z" },
]

[[package]]
name = "pytest"
version = "8.4.2"
source = { registry = "https://pypi.org/simple" }
dependencies = [
    { name = "colorama", marker = "sys_platform == 'win32'" },
    { name = "iniconfig" },
    { name = "packaging" },
    { name = "pluggy" },
    { name = "pygments" },
]
sdist = { url = "https://files.pythonhosted.org/packages/a3/5c/00a0e072241553e1a7496d638deababa67c5058571567b92a7eaa258397c/pytest-8.4.2.tar.gz", hash = "sha256:86c0d0b93306b961d58d62a4db4879f27fe25513d4b969df351abdddb3c30e01", size = 1519618, upload-time = "2025-09-04T14:34:22.711Z" }
wheels = [
    { url = "https://files.pythonhosted.org/packages/a8/a4/20da314d277121d6534b3a980b29035dcd51e6744bd79075a6ce8fa4eb8d/pytest-8.4.2-py3-none-any.whl", hash = "sha256:872f880de3fc3a5bdc88a11b39c9710c3497a547cfa9320bc3c5e62fbf272e79", size = 365750, upload-time = "2025-09-04T14:34:20.226Z" },
]

[[package]]
name = "pytest-env"
version = "1.1.5"
source = { registry = "https://pypi.org/simple" }
dependencies = [
    { name = "pytest" },
]
sdist = { url = "https://files.pythonhosted.org/packages/1f/31/27f28431a16b83cab7a636dce59cf397517807d247caa38ee67d65e71ef8/pytest_env-1.1.5.tar.gz", hash = "sha256:91209840aa0e43385073ac464a554ad2947cc2fd663a9debf88d03b01e0cc1cf", size = 8911, upload-time = "2024-09-17T22:39:18.566Z" }
wheels = [
    { url = "https://files.pythonhosted.org/packages/de/b8/87cfb16045c9d4092cfcf526135d73b88101aac83bc1adcf82dfb5fd3833/pytest_env-1.1.5-py3-none-any.whl", hash = "sha256:ce90cf8772878515c24b31cd97c7fa1f4481cd68d588419fd45f10ecaee6bc30", size = 6141, upload-time = "2024-09-17T22:39:16.942Z" },
]

[[package]]
name = "python-dateutil"
version = "2.9.0.post0"
source = { registry = "https://pypi.org/simple" }
dependencies = [
    { name = "six" },
]
sdist = { url = "https://files.pythonhosted.org/packages/66/c0/0c8b6ad9f17a802ee498c46e004a0eb49bc148f2fd230864601a86dcf6db/python-dateutil-2.9.0.post0.tar.gz", hash = "sha256:37dd54208da7e1cd875388217d5e00ebd4179249f90fb72437e91a35459a0ad3", size = 342432, upload-time = "2024-03-01T18:36:20.211Z" }
wheels = [
    { url = "https://files.pythonhosted.org/packages/ec/57/56b9bcc3c9c6a792fcbaf139543cee77261f3651ca9da0c93f5c1221264b/python_dateutil-2.9.0.post0-py2.py3-none-any.whl", hash = "sha256:a8b2bc7bffae282281c8140a97d3aa9c14da0b136dfe83f850eea9a5f7470427", size = 229892, upload-time = "2024-03-01T18:36:18.57Z" },
]

[[package]]
name = "python-dotenv"
version = "1.1.0"
source = { registry = "https://pypi.org/simple" }
sdist = { url = "https://files.pythonhosted.org/packages/88/2c/7bb1416c5620485aa793f2de31d3df393d3686aa8a8506d11e10e13c5baf/python_dotenv-1.1.0.tar.gz", hash = "sha256:41f90bc6f5f177fb41f53e87666db362025010eb28f60a01c9143bfa33a2b2d5", size = 39920, upload-time = "2025-03-25T10:14:56.835Z" }
wheels = [
    { url = "https://files.pythonhosted.org/packages/1e/18/98a99ad95133c6a6e2005fe89faedf294a748bd5dc803008059409ac9b1e/python_dotenv-1.1.0-py3-none-any.whl", hash = "sha256:d7c01d9e2293916c18baf562d95698754b0dbbb5e74d457c45d4f6561fb9d55d", size = 20256, upload-time = "2025-03-25T10:14:55.034Z" },
]

[[package]]
name = "python-multipart"
version = "0.0.20"
source = { registry = "https://pypi.org/simple" }
sdist = { url = "https://files.pythonhosted.org/packages/f3/87/f44d7c9f274c7ee665a29b885ec97089ec5dc034c7f3fafa03da9e39a09e/python_multipart-0.0.20.tar.gz", hash = "sha256:8dd0cab45b8e23064ae09147625994d090fa46f5b0d1e13af944c331a7fa9d13", size = 37158, upload-time = "2024-12-16T19:45:46.972Z" }
wheels = [
    { url = "https://files.pythonhosted.org/packages/45/58/38b5afbc1a800eeea951b9285d3912613f2603bdf897a4ab0f4bd7f405fc/python_multipart-0.0.20-py3-none-any.whl", hash = "sha256:8a62d3a8335e06589fe01f2a3e178cdcc632f3fbe0d492ad9ee0ec35aab1f104", size = 24546, upload-time = "2024-12-16T19:45:44.423Z" },
]

[[package]]
name = "pytz"
version = "2025.2"
source = { registry = "https://pypi.org/simple" }
sdist = { url = "https://files.pythonhosted.org/packages/f8/bf/abbd3cdfb8fbc7fb3d4d38d320f2441b1e7cbe29be4f23797b4a2b5d8aac/pytz-2025.2.tar.gz", hash = "sha256:360b9e3dbb49a209c21ad61809c7fb453643e048b38924c765813546746e81c3", size = 320884, upload-time = "2025-03-25T02:25:00.538Z" }
wheels = [
    { url = "https://files.pythonhosted.org/packages/81/c4/34e93fe5f5429d7570ec1fa436f1986fb1f00c3e0f43a589fe2bbcd22c3f/pytz-2025.2-py2.py3-none-any.whl", hash = "sha256:5ddf76296dd8c44c26eb8f4b6f35488f3ccbf6fbbd7adee0b7262d43f0ec2f00", size = 509225, upload-time = "2025-03-25T02:24:58.468Z" },
]

[[package]]
name = "pyyaml"
version = "6.0.2"
source = { registry = "https://pypi.org/simple" }
sdist = { url = "https://files.pythonhosted.org/packages/54/ed/79a089b6be93607fa5cdaedf301d7dfb23af5f25c398d5ead2525b063e17/pyyaml-6.0.2.tar.gz", hash = "sha256:d584d9ec91ad65861cc08d42e834324ef890a082e591037abe114850ff7bbc3e", size = 130631, upload-time = "2024-08-06T20:33:50.674Z" }
wheels = [
    { url = "https://files.pythonhosted.org/packages/86/0c/c581167fc46d6d6d7ddcfb8c843a4de25bdd27e4466938109ca68492292c/PyYAML-6.0.2-cp312-cp312-macosx_10_9_x86_64.whl", hash = "sha256:c70c95198c015b85feafc136515252a261a84561b7b1d51e3384e0655ddf25ab", size = 183873, upload-time = "2024-08-06T20:32:25.131Z" },
    { url = "https://files.pythonhosted.org/packages/a8/0c/38374f5bb272c051e2a69281d71cba6fdb983413e6758b84482905e29a5d/PyYAML-6.0.2-cp312-cp312-macosx_11_0_arm64.whl", hash = "sha256:ce826d6ef20b1bc864f0a68340c8b3287705cae2f8b4b1d932177dcc76721725", size = 173302, upload-time = "2024-08-06T20:32:26.511Z" },
    { url = "https://files.pythonhosted.org/packages/c3/93/9916574aa8c00aa06bbac729972eb1071d002b8e158bd0e83a3b9a20a1f7/PyYAML-6.0.2-cp312-cp312-manylinux_2_17_aarch64.manylinux2014_aarch64.whl", hash = "sha256:1f71ea527786de97d1a0cc0eacd1defc0985dcf6b3f17bb77dcfc8c34bec4dc5", size = 739154, upload-time = "2024-08-06T20:32:28.363Z" },
    { url = "https://files.pythonhosted.org/packages/95/0f/b8938f1cbd09739c6da569d172531567dbcc9789e0029aa070856f123984/PyYAML-6.0.2-cp312-cp312-manylinux_2_17_s390x.manylinux2014_s390x.whl", hash = "sha256:9b22676e8097e9e22e36d6b7bda33190d0d400f345f23d4065d48f4ca7ae0425", size = 766223, upload-time = "2024-08-06T20:32:30.058Z" },
    { url = "https://files.pythonhosted.org/packages/b9/2b/614b4752f2e127db5cc206abc23a8c19678e92b23c3db30fc86ab731d3bd/PyYAML-6.0.2-cp312-cp312-manylinux_2_17_x86_64.manylinux2014_x86_64.whl", hash = "sha256:80bab7bfc629882493af4aa31a4cfa43a4c57c83813253626916b8c7ada83476", size = 767542, upload-time = "2024-08-06T20:32:31.881Z" },
    { url = "https://files.pythonhosted.org/packages/d4/00/dd137d5bcc7efea1836d6264f049359861cf548469d18da90cd8216cf05f/PyYAML-6.0.2-cp312-cp312-musllinux_1_1_aarch64.whl", hash = "sha256:0833f8694549e586547b576dcfaba4a6b55b9e96098b36cdc7ebefe667dfed48", size = 731164, upload-time = "2024-08-06T20:32:37.083Z" },
    { url = "https://files.pythonhosted.org/packages/c9/1f/4f998c900485e5c0ef43838363ba4a9723ac0ad73a9dc42068b12aaba4e4/PyYAML-6.0.2-cp312-cp312-musllinux_1_1_x86_64.whl", hash = "sha256:8b9c7197f7cb2738065c481a0461e50ad02f18c78cd75775628afb4d7137fb3b", size = 756611, upload-time = "2024-08-06T20:32:38.898Z" },
    { url = "https://files.pythonhosted.org/packages/df/d1/f5a275fdb252768b7a11ec63585bc38d0e87c9e05668a139fea92b80634c/PyYAML-6.0.2-cp312-cp312-win32.whl", hash = "sha256:ef6107725bd54b262d6dedcc2af448a266975032bc85ef0172c5f059da6325b4", size = 140591, upload-time = "2024-08-06T20:32:40.241Z" },
    { url = "https://files.pythonhosted.org/packages/0c/e8/4f648c598b17c3d06e8753d7d13d57542b30d56e6c2dedf9c331ae56312e/PyYAML-6.0.2-cp312-cp312-win_amd64.whl", hash = "sha256:7e7401d0de89a9a855c839bc697c079a4af81cf878373abd7dc625847d25cbd8", size = 156338, upload-time = "2024-08-06T20:32:41.93Z" },
    { url = "https://files.pythonhosted.org/packages/ef/e3/3af305b830494fa85d95f6d95ef7fa73f2ee1cc8ef5b495c7c3269fb835f/PyYAML-6.0.2-cp313-cp313-macosx_10_13_x86_64.whl", hash = "sha256:efdca5630322a10774e8e98e1af481aad470dd62c3170801852d752aa7a783ba", size = 181309, upload-time = "2024-08-06T20:32:43.4Z" },
    { url = "https://files.pythonhosted.org/packages/45/9f/3b1c20a0b7a3200524eb0076cc027a970d320bd3a6592873c85c92a08731/PyYAML-6.0.2-cp313-cp313-macosx_11_0_arm64.whl", hash = "sha256:50187695423ffe49e2deacb8cd10510bc361faac997de9efef88badc3bb9e2d1", size = 171679, upload-time = "2024-08-06T20:32:44.801Z" },
    { url = "https://files.pythonhosted.org/packages/7c/9a/337322f27005c33bcb656c655fa78325b730324c78620e8328ae28b64d0c/PyYAML-6.0.2-cp313-cp313-manylinux_2_17_aarch64.manylinux2014_aarch64.whl", hash = "sha256:0ffe8360bab4910ef1b9e87fb812d8bc0a308b0d0eef8c8f44e0254ab3b07133", size = 733428, upload-time = "2024-08-06T20:32:46.432Z" },
    { url = "https://files.pythonhosted.org/packages/a3/69/864fbe19e6c18ea3cc196cbe5d392175b4cf3d5d0ac1403ec3f2d237ebb5/PyYAML-6.0.2-cp313-cp313-manylinux_2_17_s390x.manylinux2014_s390x.whl", hash = "sha256:17e311b6c678207928d649faa7cb0d7b4c26a0ba73d41e99c4fff6b6c3276484", size = 763361, upload-time = "2024-08-06T20:32:51.188Z" },
    { url = "https://files.pythonhosted.org/packages/04/24/b7721e4845c2f162d26f50521b825fb061bc0a5afcf9a386840f23ea19fa/PyYAML-6.0.2-cp313-cp313-manylinux_2_17_x86_64.manylinux2014_x86_64.whl", hash = "sha256:70b189594dbe54f75ab3a1acec5f1e3faa7e8cf2f1e08d9b561cb41b845f69d5", size = 759523, upload-time = "2024-08-06T20:32:53.019Z" },
    { url = "https://files.pythonhosted.org/packages/2b/b2/e3234f59ba06559c6ff63c4e10baea10e5e7df868092bf9ab40e5b9c56b6/PyYAML-6.0.2-cp313-cp313-musllinux_1_1_aarch64.whl", hash = "sha256:41e4e3953a79407c794916fa277a82531dd93aad34e29c2a514c2c0c5fe971cc", size = 726660, upload-time = "2024-08-06T20:32:54.708Z" },
    { url = "https://files.pythonhosted.org/packages/fe/0f/25911a9f080464c59fab9027482f822b86bf0608957a5fcc6eaac85aa515/PyYAML-6.0.2-cp313-cp313-musllinux_1_1_x86_64.whl", hash = "sha256:68ccc6023a3400877818152ad9a1033e3db8625d899c72eacb5a668902e4d652", size = 751597, upload-time = "2024-08-06T20:32:56.985Z" },
    { url = "https://files.pythonhosted.org/packages/14/0d/e2c3b43bbce3cf6bd97c840b46088a3031085179e596d4929729d8d68270/PyYAML-6.0.2-cp313-cp313-win32.whl", hash = "sha256:bc2fa7c6b47d6bc618dd7fb02ef6fdedb1090ec036abab80d4681424b84c1183", size = 140527, upload-time = "2024-08-06T20:33:03.001Z" },
    { url = "https://files.pythonhosted.org/packages/fa/de/02b54f42487e3d3c6efb3f89428677074ca7bf43aae402517bc7cca949f3/PyYAML-6.0.2-cp313-cp313-win_amd64.whl", hash = "sha256:8388ee1976c416731879ac16da0aff3f63b286ffdd57cdeb95f3f2e085687563", size = 156446, upload-time = "2024-08-06T20:33:04.33Z" },
]

[[package]]
name = "redis"
version = "4.6.0"
source = { registry = "https://pypi.org/simple" }
sdist = { url = "https://files.pythonhosted.org/packages/73/88/63d802c2b18dd9eaa5b846cbf18917c6b2882f20efda398cc16a7500b02c/redis-4.6.0.tar.gz", hash = "sha256:585dc516b9eb042a619ef0a39c3d7d55fe81bdb4df09a52c9cdde0d07bf1aa7d", size = 4561721, upload-time = "2023-06-25T13:13:57.139Z" }
wheels = [
    { url = "https://files.pythonhosted.org/packages/20/2e/409703d645363352a20c944f5d119bdae3eb3034051a53724a7c5fee12b8/redis-4.6.0-py3-none-any.whl", hash = "sha256:e2b03db868160ee4591de3cb90d40ebb50a90dd302138775937f6a42b7ed183c", size = 241149, upload-time = "2023-06-25T13:13:54.563Z" },
]

[[package]]
name = "requests"
version = "2.32.5"
source = { registry = "https://pypi.org/simple" }
dependencies = [
    { name = "certifi" },
    { name = "charset-normalizer" },
    { name = "idna" },
    { name = "urllib3" },
]
sdist = { url = "https://files.pythonhosted.org/packages/c9/74/b3ff8e6c8446842c3f5c837e9c3dfcfe2018ea6ecef224c710c85ef728f4/requests-2.32.5.tar.gz", hash = "sha256:dbba0bac56e100853db0ea71b82b4dfd5fe2bf6d3754a8893c3af500cec7d7cf", size = 134517, upload-time = "2025-08-18T20:46:02.573Z" }
wheels = [
    { url = "https://files.pythonhosted.org/packages/1e/db/4254e3eabe8020b458f1a747140d32277ec7a271daf1d235b70dc0b4e6e3/requests-2.32.5-py3-none-any.whl", hash = "sha256:2462f94637a34fd532264295e186976db0f5d453d1cdd31473c85a6a161affb6", size = 64738, upload-time = "2025-08-18T20:46:00.542Z" },
]

[[package]]
name = "rich"
version = "14.0.0"
source = { registry = "https://pypi.org/simple" }
dependencies = [
    { name = "markdown-it-py" },
    { name = "pygments" },
]
sdist = { url = "https://files.pythonhosted.org/packages/a1/53/830aa4c3066a8ab0ae9a9955976fb770fe9c6102117c8ec4ab3ea62d89e8/rich-14.0.0.tar.gz", hash = "sha256:82f1bc23a6a21ebca4ae0c45af9bdbc492ed20231dcb63f297d6d1021a9d5725", size = 224078, upload-time = "2025-03-30T14:15:14.23Z" }
wheels = [
    { url = "https://files.pythonhosted.org/packages/0d/9b/63f4c7ebc259242c89b3acafdb37b41d1185c07ff0011164674e9076b491/rich-14.0.0-py3-none-any.whl", hash = "sha256:1c9491e1951aac09caffd42f448ee3d04e58923ffe14993f6e83068dc395d7e0", size = 243229, upload-time = "2025-03-30T14:15:12.283Z" },
]

[[package]]
name = "rich-toolkit"
version = "0.15.1"
source = { registry = "https://pypi.org/simple" }
dependencies = [
    { name = "click" },
    { name = "rich" },
    { name = "typing-extensions" },
]
sdist = { url = "https://files.pythonhosted.org/packages/67/33/1a18839aaa8feef7983590c05c22c9c09d245ada6017d118325bbfcc7651/rich_toolkit-0.15.1.tar.gz", hash = "sha256:6f9630eb29f3843d19d48c3bd5706a086d36d62016687f9d0efa027ddc2dd08a", size = 115322, upload-time = "2025-09-04T09:28:11.789Z" }
wheels = [
    { url = "https://files.pythonhosted.org/packages/c8/49/42821d55ead7b5a87c8d121edf323cb393d8579f63e933002ade900b784f/rich_toolkit-0.15.1-py3-none-any.whl", hash = "sha256:36a0b1d9a135d26776e4b78f1d5c2655da6e0ef432380b5c6b523c8d8ab97478", size = 29412, upload-time = "2025-09-04T09:28:10.587Z" },
]

[[package]]
name = "rignore"
version = "0.6.4"
source = { registry = "https://pypi.org/simple" }
sdist = { url = "https://files.pythonhosted.org/packages/73/46/05a94dc55ac03cf931d18e43b86ecee5ee054cb88b7853fffd741e35009c/rignore-0.6.4.tar.gz", hash = "sha256:e893fdd2d7fdcfa9407d0b7600ef2c2e2df97f55e1c45d4a8f54364829ddb0ab", size = 11633, upload-time = "2025-07-19T19:24:46.219Z" }
wheels = [
    { url = "https://files.pythonhosted.org/packages/ec/6c/e5af4383cdd7829ef9aa63ac82a6507983e02dbc7c2e7b9aa64b7b8e2c7a/rignore-0.6.4-cp312-cp312-macosx_10_12_x86_64.whl", hash = "sha256:74720d074b79f32449d5d212ce732e0144a294a184246d1f1e7bcc1fc5c83b69", size = 885885, upload-time = "2025-07-19T19:23:53.236Z" },
    { url = "https://files.pythonhosted.org/packages/89/3e/1b02a868830e464769aa417ee195ac352fe71ff818df8ce50c4b998edb9c/rignore-0.6.4-cp312-cp312-macosx_11_0_arm64.whl", hash = "sha256:0a8184fcf567bd6b6d7b85a0c138d98dd40f63054141c96b175844414c5530d7", size = 819736, upload-time = "2025-07-19T19:23:46.565Z" },
    { url = "https://files.pythonhosted.org/packages/e0/75/b9be0c523d97c09f3c6508a67ce376aba4efe41c333c58903a0d7366439a/rignore-0.6.4-cp312-cp312-manylinux_2_17_aarch64.manylinux2014_aarch64.whl", hash = "sha256:bcb0d7d7ecc3fbccf6477bb187c04a091579ea139f15f139abe0b3b48bdfef69", size = 892779, upload-time = "2025-07-19T19:22:35.167Z" },
    { url = "https://files.pythonhosted.org/packages/91/f4/3064b06233697f2993485d132f06fe95061fef71631485da75aed246c4fd/rignore-0.6.4-cp312-cp312-manylinux_2_17_armv7l.manylinux2014_armv7l.whl", hash = "sha256:feac73377a156fb77b3df626c76f7e5893d9b4e9e886ac8c0f9d44f1206a2a91", size = 872116, upload-time = "2025-07-19T19:22:47.828Z" },
    { url = "https://files.pythonhosted.org/packages/99/94/cb8e7af9a3c0a665f10e2366144e0ebc66167cf846aca5f1ac31b3661598/rignore-0.6.4-cp312-cp312-manylinux_2_17_ppc64le.manylinux2014_ppc64le.whl", hash = "sha256:465179bc30beb1f7a3439e428739a2b5777ed26660712b8c4e351b15a7c04483", size = 1163345, upload-time = "2025-07-19T19:23:00.557Z" },
    { url = "https://files.pythonhosted.org/packages/86/6b/49faa7ad85ceb6ccef265df40091d9992232d7f6055fa664fe0a8b13781c/rignore-0.6.4-cp312-cp312-manylinux_2_17_s390x.manylinux2014_s390x.whl", hash = "sha256:4a4877b4dca9cf31a4d09845b300c677c86267657540d0b4d3e6d0ce3110e6e9", size = 939967, upload-time = "2025-07-19T19:23:13.494Z" },
    { url = "https://files.pythonhosted.org/packages/80/c8/b91afda10bd5ca1e3a80463340b899c0dc26a7750a9f3c94f668585c7f40/rignore-0.6.4-cp312-cp312-manylinux_2_17_x86_64.manylinux2014_x86_64.whl", hash = "sha256:456456802b1e77d1e2d149320ee32505b8183e309e228129950b807d204ddd17", size = 949717, upload-time = "2025-07-19T19:23:36.404Z" },
    { url = "https://files.pythonhosted.org/packages/3f/f1/88bfdde58ae3fb1c1a92bb801f492eea8eafcdaf05ab9b75130023a4670b/rignore-0.6.4-cp312-cp312-manylinux_2_5_i686.manylinux1_i686.whl", hash = "sha256:4c1ff2fc223f1d9473d36923160af37bf765548578eb9d47a2f52e90da8ae408", size = 975534, upload-time = "2025-07-19T19:23:25.988Z" },
    { url = "https://files.pythonhosted.org/packages/aa/8f/a80b4a2e48ceba56ba19e096d41263d844757e10aa36ede212571b5d8117/rignore-0.6.4-cp312-cp312-musllinux_1_2_aarch64.whl", hash = "sha256:e445fbc214ae18e0e644a78086ea5d0f579e210229a4fbe86367d11a4cd03c11", size = 1067837, upload-time = "2025-07-19T19:23:59.888Z" },
    { url = "https://files.pythonhosted.org/packages/7d/90/0905597af0e78748909ef58418442a480ddd93e9fc89b0ca9ab170c357c0/rignore-0.6.4-cp312-cp312-musllinux_1_2_armv7l.whl", hash = "sha256:e07d9c5270fc869bc431aadcfb6ed0447f89b8aafaa666914c077435dc76a123", size = 1134959, upload-time = "2025-07-19T19:24:12.396Z" },
    { url = "https://files.pythonhosted.org/packages/cc/7d/0fa29adf9183b61947ce6dc8a1a9779a8ea16573f557be28ec893f6ddbaa/rignore-0.6.4-cp312-cp312-musllinux_1_2_i686.whl", hash = "sha256:7a6ccc0ea83d2c0c6df6b166f2acacedcc220a516436490f41e99a5ae73b6019", size = 1109708, upload-time = "2025-07-19T19:24:24.176Z" },
    { url = "https://files.pythonhosted.org/packages/4e/a7/92892ed86b2e36da403dd3a0187829f2d880414cef75bd612bfdf4dedebc/rignore-0.6.4-cp312-cp312-musllinux_1_2_x86_64.whl", hash = "sha256:536392c5ec91755db48389546c833c4ab1426fe03e5a8522992b54ef8a244e7e", size = 1120546, upload-time = "2025-07-19T19:24:36.377Z" },
    { url = "https://files.pythonhosted.org/packages/31/1b/d29ae1fe901d523741d6d1d3ffe0d630734dd0ed6b047628a69c1e15ea44/rignore-0.6.4-cp312-cp312-win32.whl", hash = "sha256:f5f9dca46fc41c0a1e236767f68be9d63bdd2726db13a0ae3a30f68414472969", size = 642005, upload-time = "2025-07-19T19:24:56.671Z" },
    { url = "https://files.pythonhosted.org/packages/1a/41/a224944824688995374e4525115ce85fecd82442fc85edd5bcd81f4f256d/rignore-0.6.4-cp312-cp312-win_amd64.whl", hash = "sha256:e02eecb9e1b9f9bf7c9030ae73308a777bed3b2486204cc74dfcfbe699ab1497", size = 720358, upload-time = "2025-07-19T19:24:49.959Z" },
    { url = "https://files.pythonhosted.org/packages/db/a3/edd7d0d5cc0720de132b6651cef95ee080ce5fca11c77d8a47db848e5f90/rignore-0.6.4-cp313-cp313-macosx_10_12_x86_64.whl", hash = "sha256:2b3b1e266ce45189240d14dfa1057f8013ea34b9bc8b3b44125ec8d25fdb3985", size = 885304, upload-time = "2025-07-19T19:23:54.268Z" },
    { url = "https://files.pythonhosted.org/packages/93/a1/d8d2fb97a6548307507d049b7e93885d4a0dfa1c907af5983fd9f9362a21/rignore-0.6.4-cp313-cp313-macosx_11_0_arm64.whl", hash = "sha256:45fe803628cc14714df10e8d6cdc23950a47eb9eb37dfea9a4779f4c672d2aa0", size = 818799, upload-time = "2025-07-19T19:23:47.544Z" },
    { url = "https://files.pythonhosted.org/packages/b1/cd/949981fcc180ad5ba7b31c52e78b74b2dea6b7bf744ad4c0c4b212f6da78/rignore-0.6.4-cp313-cp313-manylinux_2_17_aarch64.manylinux2014_aarch64.whl", hash = "sha256:e439f034277a947a4126e2da79dbb43e33d73d7c09d3d72a927e02f8a16f59aa", size = 892024, upload-time = "2025-07-19T19:22:36.18Z" },
    { url = "https://files.pythonhosted.org/packages/b0/d3/9042d701a8062d9c88f87760bbc2695ee2c23b3f002d34486b72a85f8efe/rignore-0.6.4-cp313-cp313-manylinux_2_17_armv7l.manylinux2014_armv7l.whl", hash = "sha256:84b5121650ae24621154c7bdba8b8970b0739d8146505c9f38e0cda9385d1004", size = 871430, upload-time = "2025-07-19T19:22:49.62Z" },
    { url = "https://files.pythonhosted.org/packages/eb/50/3370249b984212b7355f3d9241aa6d02e706067c6d194a2614dfbc0f5b27/rignore-0.6.4-cp313-cp313-manylinux_2_17_ppc64le.manylinux2014_ppc64le.whl", hash = "sha256:52b0957b585ab48a445cf8ac1dbc33a272ab060835e583b4f95aa8c67c23fb2b", size = 1160559, upload-time = "2025-07-19T19:23:01.629Z" },
    { url = "https://files.pythonhosted.org/packages/6c/6f/2ad7f925838091d065524f30a8abda846d1813eee93328febf262b5cda21/rignore-0.6.4-cp313-cp313-manylinux_2_17_s390x.manylinux2014_s390x.whl", hash = "sha256:50359e0d5287b5e2743bd2f2fbf05df619c8282fd3af12f6628ff97b9675551d", size = 939947, upload-time = "2025-07-19T19:23:14.608Z" },
    { url = "https://files.pythonhosted.org/packages/1f/01/626ec94d62475ae7ef8b00ef98cea61cbea52a389a666703c97c4673d406/rignore-0.6.4-cp313-cp313-manylinux_2_17_x86_64.manylinux2014_x86_64.whl", hash = "sha256:efe18096dcb1596757dfe0b412aab6d32564473ae7ee58dea0a8b4be5b1a2e3b", size = 949471, upload-time = "2025-07-19T19:23:37.521Z" },
    { url = "https://files.pythonhosted.org/packages/e8/c3/699c4f03b3c46f4b5c02f17a0a339225da65aad547daa5b03001e7c6a382/rignore-0.6.4-cp313-cp313-manylinux_2_5_i686.manylinux1_i686.whl", hash = "sha256:b79c212d9990a273ad91e8d9765e1766ef6ecedd3be65375d786a252762ba385", size = 974912, upload-time = "2025-07-19T19:23:27.13Z" },
    { url = "https://files.pythonhosted.org/packages/cd/35/04626c12f9f92a9fc789afc2be32838a5d9b23b6fa8b2ad4a8625638d15b/rignore-0.6.4-cp313-cp313-musllinux_1_2_aarch64.whl", hash = "sha256:c6ffa7f2a8894c65aa5dc4e8ac8bbdf39a326c0c6589efd27686cfbb48f0197d", size = 1067281, upload-time = "2025-07-19T19:24:01.016Z" },
    { url = "https://files.pythonhosted.org/packages/fe/9c/8f17baf3b984afea151cb9094716f6f1fb8e8737db97fc6eb6d494bd0780/rignore-0.6.4-cp313-cp313-musllinux_1_2_armv7l.whl", hash = "sha256:a63f5720dffc8d8fb0a4d02fafb8370a4031ebf3f99a4e79f334a91e905b7349", size = 1134414, upload-time = "2025-07-19T19:24:13.534Z" },
    { url = "https://files.pythonhosted.org/packages/10/88/ef84ffa916a96437c12cefcc39d474122da9626d75e3a2ebe09ec5d32f1b/rignore-0.6.4-cp313-cp313-musllinux_1_2_i686.whl", hash = "sha256:ce33982da47ac5dc09d19b04fa8d7c9aa6292fc0bd1ecf33076989faa8886094", size = 1109330, upload-time = "2025-07-19T19:24:25.303Z" },
    { url = "https://files.pythonhosted.org/packages/27/43/2ada5a2ec03b82e903610a1c483f516f78e47700ee6db9823f739e08b3af/rignore-0.6.4-cp313-cp313-musllinux_1_2_x86_64.whl", hash = "sha256:d899621867aa266824fbd9150e298f19d25b93903ef0133c09f70c65a3416eca", size = 1120381, upload-time = "2025-07-19T19:24:37.798Z" },
    { url = "https://files.pythonhosted.org/packages/3b/99/e7bcc643085131cb14dbea772def72bf1f6fe9037171ebe177c4f228abc8/rignore-0.6.4-cp313-cp313-win32.whl", hash = "sha256:d0615a6bf4890ec5a90b5fb83666822088fbd4e8fcd740c386fcce51e2f6feea", size = 641761, upload-time = "2025-07-19T19:24:58.096Z" },
    { url = "https://files.pythonhosted.org/packages/d9/25/7798908044f27dea1a8abdc75c14523e33770137651e5f775a15143f4218/rignore-0.6.4-cp313-cp313-win_amd64.whl", hash = "sha256:145177f0e32716dc2f220b07b3cde2385b994b7ea28d5c96fbec32639e9eac6f", size = 719876, upload-time = "2025-07-19T19:24:51.125Z" },
    { url = "https://files.pythonhosted.org/packages/b4/e3/ae1e30b045bf004ad77bbd1679b9afff2be8edb166520921c6f29420516a/rignore-0.6.4-cp313-cp313t-manylinux_2_17_aarch64.manylinux2014_aarch64.whl", hash = "sha256:e55bf8f9bbd186f58ab646b4a08718c77131d28a9004e477612b0cbbd5202db2", size = 891776, upload-time = "2025-07-19T19:22:37.78Z" },
    { url = "https://files.pythonhosted.org/packages/45/a9/1193e3bc23ca0e6eb4f17cf4b99971237f97cfa6f241d98366dff90a6d09/rignore-0.6.4-cp313-cp313t-manylinux_2_17_armv7l.manylinux2014_armv7l.whl", hash = "sha256:2521f7bf3ee1f2ab22a100a3a4eed39a97b025804e5afe4323528e9ce8f084a5", size = 871442, upload-time = "2025-07-19T19:22:50.972Z" },
    { url = "https://files.pythonhosted.org/packages/20/83/4c52ae429a0b2e1ce667e35b480e9a6846f9468c443baeaed5d775af9485/rignore-0.6.4-cp313-cp313t-manylinux_2_17_ppc64le.manylinux2014_ppc64le.whl", hash = "sha256:0cc35773a8a9c119359ef974d0856988d4601d4daa6f532c05f66b4587cf35bc", size = 1159844, upload-time = "2025-07-19T19:23:02.751Z" },
    { url = "https://files.pythonhosted.org/packages/c1/2f/c740f5751f464c937bfe252dc15a024ae081352cfe80d94aa16d6a617482/rignore-0.6.4-cp313-cp313t-manylinux_2_17_s390x.manylinux2014_s390x.whl", hash = "sha256:b665b1ea14457d7b49e834baabc635a3b8c10cfb5cca5c21161fabdbfc2b850e", size = 939456, upload-time = "2025-07-19T19:23:15.72Z" },
    { url = "https://files.pythonhosted.org/packages/fc/dd/68dbb08ac0edabf44dd144ff546a3fb0253c5af708e066847df39fc9188f/rignore-0.6.4-cp313-cp313t-musllinux_1_2_aarch64.whl", hash = "sha256:c7fd339f344a8548724f289495b835bed7b81174a0bc1c28c6497854bd8855db", size = 1067070, upload-time = "2025-07-19T19:24:02.803Z" },
    { url = "https://files.pythonhosted.org/packages/3b/3a/7e7ea6f0d31d3f5beb0f2cf2c4c362672f5f7f125714458673fc579e2bed/rignore-0.6.4-cp313-cp313t-musllinux_1_2_armv7l.whl", hash = "sha256:91dc94b1cc5af8d6d25ce6edd29e7351830f19b0a03b75cb3adf1f76d00f3007", size = 1134598, upload-time = "2025-07-19T19:24:15.039Z" },
    { url = "https://files.pythonhosted.org/packages/7e/06/1b3307f6437d29bede5a95738aa89e6d910ba68d4054175c9f60d8e2c6b1/rignore-0.6.4-cp313-cp313t-musllinux_1_2_i686.whl", hash = "sha256:4d1918221a249e5342b60fd5fa513bf3d6bf272a8738e66023799f0c82ecd788", size = 1108862, upload-time = "2025-07-19T19:24:26.765Z" },
    { url = "https://files.pythonhosted.org/packages/b0/d5/b37c82519f335f2c472a63fc6215c6f4c51063ecf3166e3acf508011afbd/rignore-0.6.4-cp313-cp313t-musllinux_1_2_x86_64.whl", hash = "sha256:240777332b859dc89dcba59ab6e3f1e062bc8e862ffa3e5f456e93f7fd5cb415", size = 1120002, upload-time = "2025-07-19T19:24:38.952Z" },
    { url = "https://files.pythonhosted.org/packages/ac/72/2f05559ed5e69bdfdb56ea3982b48e6c0017c59f7241f7e1c5cae992b347/rignore-0.6.4-cp314-cp314-manylinux_2_17_x86_64.manylinux2014_x86_64.whl", hash = "sha256:66b0e548753e55cc648f1e7b02d9f74285fe48bb49cec93643d31e563773ab3f", size = 949454, upload-time = "2025-07-19T19:23:38.664Z" },
    { url = "https://files.pythonhosted.org/packages/0b/92/186693c8f838d670510ac1dfb35afbe964320fbffb343ba18f3d24441941/rignore-0.6.4-cp314-cp314-manylinux_2_5_i686.manylinux1_i686.whl", hash = "sha256:6971ac9fdd5a0bd299a181096f091c4f3fd286643adceba98eccc03c688a6637", size = 974663, upload-time = "2025-07-19T19:23:28.24Z" },
]

[[package]]
name = "s3transfer"
version = "0.14.0"
source = { registry = "https://pypi.org/simple" }
dependencies = [
    { name = "botocore" },
]
sdist = { url = "https://files.pythonhosted.org/packages/62/74/8d69dcb7a9efe8baa2046891735e5dfe433ad558ae23d9e3c14c633d1d58/s3transfer-0.14.0.tar.gz", hash = "sha256:eff12264e7c8b4985074ccce27a3b38a485bb7f7422cc8046fee9be4983e4125", size = 151547, upload-time = "2025-09-09T19:23:31.089Z" }
wheels = [
    { url = "https://files.pythonhosted.org/packages/48/f0/ae7ca09223a81a1d890b2557186ea015f6e0502e9b8cb8e1813f1d8cfa4e/s3transfer-0.14.0-py3-none-any.whl", hash = "sha256:ea3b790c7077558ed1f02a3072fb3cb992bbbd253392f4b6e9e8976941c7d456", size = 85712, upload-time = "2025-09-09T19:23:30.041Z" },
]

[[package]]
name = "scipy"
version = "1.16.2"
source = { registry = "https://pypi.org/simple" }
dependencies = [
    { name = "numpy" },
]
sdist = { url = "https://files.pythonhosted.org/packages/4c/3b/546a6f0bfe791bbb7f8d591613454d15097e53f906308ec6f7c1ce588e8e/scipy-1.16.2.tar.gz", hash = "sha256:af029b153d243a80afb6eabe40b0a07f8e35c9adc269c019f364ad747f826a6b", size = 30580599, upload-time = "2025-09-11T17:48:08.271Z" }
wheels = [
    { url = "https://files.pythonhosted.org/packages/b7/8d/6396e00db1282279a4ddd507c5f5e11f606812b608ee58517ce8abbf883f/scipy-1.16.2-cp312-cp312-macosx_10_14_x86_64.whl", hash = "sha256:89d6c100fa5c48472047632e06f0876b3c4931aac1f4291afc81a3644316bb0d", size = 36646259, upload-time = "2025-09-11T17:40:39.329Z" },
    { url = "https://files.pythonhosted.org/packages/3b/93/ea9edd7e193fceb8eef149804491890bde73fb169c896b61aa3e2d1e4e77/scipy-1.16.2-cp312-cp312-macosx_12_0_arm64.whl", hash = "sha256:ca748936cd579d3f01928b30a17dc474550b01272d8046e3e1ee593f23620371", size = 28888976, upload-time = "2025-09-11T17:40:46.82Z" },
    { url = "https://files.pythonhosted.org/packages/91/4d/281fddc3d80fd738ba86fd3aed9202331180b01e2c78eaae0642f22f7e83/scipy-1.16.2-cp312-cp312-macosx_14_0_arm64.whl", hash = "sha256:fac4f8ce2ddb40e2e3d0f7ec36d2a1e7f92559a2471e59aec37bd8d9de01fec0", size = 20879905, upload-time = "2025-09-11T17:40:52.545Z" },
    { url = "https://files.pythonhosted.org/packages/69/40/b33b74c84606fd301b2915f0062e45733c6ff5708d121dd0deaa8871e2d0/scipy-1.16.2-cp312-cp312-macosx_14_0_x86_64.whl", hash = "sha256:033570f1dcefd79547a88e18bccacff025c8c647a330381064f561d43b821232", size = 23553066, upload-time = "2025-09-11T17:40:59.014Z" },
    { url = "https://files.pythonhosted.org/packages/55/a7/22c739e2f21a42cc8f16bc76b47cff4ed54fbe0962832c589591c2abec34/scipy-1.16.2-cp312-cp312-manylinux2014_aarch64.manylinux_2_17_aarch64.whl", hash = "sha256:ea3421209bf00c8a5ef2227de496601087d8f638a2363ee09af059bd70976dc1", size = 33336407, upload-time = "2025-09-11T17:41:06.796Z" },
    { url = "https://files.pythonhosted.org/packages/53/11/a0160990b82999b45874dc60c0c183d3a3a969a563fffc476d5a9995c407/scipy-1.16.2-cp312-cp312-manylinux2014_x86_64.manylinux_2_17_x86_64.whl", hash = "sha256:f66bd07ba6f84cd4a380b41d1bf3c59ea488b590a2ff96744845163309ee8e2f", size = 35673281, upload-time = "2025-09-11T17:41:15.055Z" },
    { url = "https://files.pythonhosted.org/packages/96/53/7ef48a4cfcf243c3d0f1643f5887c81f29fdf76911c4e49331828e19fc0a/scipy-1.16.2-cp312-cp312-musllinux_1_2_aarch64.whl", hash = "sha256:5e9feab931bd2aea4a23388c962df6468af3d808ddf2d40f94a81c5dc38f32ef", size = 36004222, upload-time = "2025-09-11T17:41:23.868Z" },
    { url = "https://files.pythonhosted.org/packages/49/7f/71a69e0afd460049d41c65c630c919c537815277dfea214031005f474d78/scipy-1.16.2-cp312-cp312-musllinux_1_2_x86_64.whl", hash = "sha256:03dfc75e52f72cf23ec2ced468645321407faad8f0fe7b1f5b49264adbc29cb1", size = 38664586, upload-time = "2025-09-11T17:41:31.021Z" },
    { url = "https://files.pythonhosted.org/packages/34/95/20e02ca66fb495a95fba0642fd48e0c390d0ece9b9b14c6e931a60a12dea/scipy-1.16.2-cp312-cp312-win_amd64.whl", hash = "sha256:0ce54e07bbb394b417457409a64fd015be623f36e330ac49306433ffe04bc97e", size = 38550641, upload-time = "2025-09-11T17:41:36.61Z" },
    { url = "https://files.pythonhosted.org/packages/92/ad/13646b9beb0a95528ca46d52b7babafbe115017814a611f2065ee4e61d20/scipy-1.16.2-cp312-cp312-win_arm64.whl", hash = "sha256:2a8ffaa4ac0df81a0b94577b18ee079f13fecdb924df3328fc44a7dc5ac46851", size = 25456070, upload-time = "2025-09-11T17:41:41.3Z" },
    { url = "https://files.pythonhosted.org/packages/c1/27/c5b52f1ee81727a9fc457f5ac1e9bf3d6eab311805ea615c83c27ba06400/scipy-1.16.2-cp313-cp313-macosx_10_14_x86_64.whl", hash = "sha256:84f7bf944b43e20b8a894f5fe593976926744f6c185bacfcbdfbb62736b5cc70", size = 36604856, upload-time = "2025-09-11T17:41:47.695Z" },
    { url = "https://files.pythonhosted.org/packages/32/a9/15c20d08e950b540184caa8ced675ba1128accb0e09c653780ba023a4110/scipy-1.16.2-cp313-cp313-macosx_12_0_arm64.whl", hash = "sha256:5c39026d12edc826a1ef2ad35ad1e6d7f087f934bb868fc43fa3049c8b8508f9", size = 28864626, upload-time = "2025-09-11T17:41:52.642Z" },
    { url = "https://files.pythonhosted.org/packages/4c/fc/ea36098df653cca26062a627c1a94b0de659e97127c8491e18713ca0e3b9/scipy-1.16.2-cp313-cp313-macosx_14_0_arm64.whl", hash = "sha256:e52729ffd45b68777c5319560014d6fd251294200625d9d70fd8626516fc49f5", size = 20855689, upload-time = "2025-09-11T17:41:57.886Z" },
    { url = "https://files.pythonhosted.org/packages/dc/6f/d0b53be55727f3e6d7c72687ec18ea6d0047cf95f1f77488b99a2bafaee1/scipy-1.16.2-cp313-cp313-macosx_14_0_x86_64.whl", hash = "sha256:024dd4a118cccec09ca3209b7e8e614931a6ffb804b2a601839499cb88bdf925", size = 23512151, upload-time = "2025-09-11T17:42:02.303Z" },
    { url = "https://files.pythonhosted.org/packages/11/85/bf7dab56e5c4b1d3d8eef92ca8ede788418ad38a7dc3ff50262f00808760/scipy-1.16.2-cp313-cp313-manylinux2014_aarch64.manylinux_2_17_aarch64.whl", hash = "sha256:7a5dc7ee9c33019973a470556081b0fd3c9f4c44019191039f9769183141a4d9", size = 33329824, upload-time = "2025-09-11T17:42:07.549Z" },
    { url = "https://files.pythonhosted.org/packages/da/6a/1a927b14ddc7714111ea51f4e568203b2bb6ed59bdd036d62127c1a360c8/scipy-1.16.2-cp313-cp313-manylinux2014_x86_64.manylinux_2_17_x86_64.whl", hash = "sha256:c2275ff105e508942f99d4e3bc56b6ef5e4b3c0af970386ca56b777608ce95b7", size = 35681881, upload-time = "2025-09-11T17:42:13.255Z" },
    { url = "https://files.pythonhosted.org/packages/c1/5f/331148ea5780b4fcc7007a4a6a6ee0a0c1507a796365cc642d4d226e1c3a/scipy-1.16.2-cp313-cp313-musllinux_1_2_aarch64.whl", hash = "sha256:af80196eaa84f033e48444d2e0786ec47d328ba00c71e4299b602235ffef9acb", size = 36006219, upload-time = "2025-09-11T17:42:18.765Z" },
    { url = "https://files.pythonhosted.org/packages/46/3a/e991aa9d2aec723b4a8dcfbfc8365edec5d5e5f9f133888067f1cbb7dfc1/scipy-1.16.2-cp313-cp313-musllinux_1_2_x86_64.whl", hash = "sha256:9fb1eb735fe3d6ed1f89918224e3385fbf6f9e23757cacc35f9c78d3b712dd6e", size = 38682147, upload-time = "2025-09-11T17:42:25.177Z" },
    { url = "https://files.pythonhosted.org/packages/a1/57/0f38e396ad19e41b4c5db66130167eef8ee620a49bc7d0512e3bb67e0cab/scipy-1.16.2-cp313-cp313-win_amd64.whl", hash = "sha256:fda714cf45ba43c9d3bae8f2585c777f64e3f89a2e073b668b32ede412d8f52c", size = 38520766, upload-time = "2025-09-11T17:43:25.342Z" },
    { url = "https://files.pythonhosted.org/packages/1b/a5/85d3e867b6822d331e26c862a91375bb7746a0b458db5effa093d34cdb89/scipy-1.16.2-cp313-cp313-win_arm64.whl", hash = "sha256:2f5350da923ccfd0b00e07c3e5cfb316c1c0d6c1d864c07a72d092e9f20db104", size = 25451169, upload-time = "2025-09-11T17:43:30.198Z" },
    { url = "https://files.pythonhosted.org/packages/09/d9/60679189bcebda55992d1a45498de6d080dcaf21ce0c8f24f888117e0c2d/scipy-1.16.2-cp313-cp313t-macosx_10_14_x86_64.whl", hash = "sha256:53d8d2ee29b925344c13bda64ab51785f016b1b9617849dac10897f0701b20c1", size = 37012682, upload-time = "2025-09-11T17:42:30.677Z" },
    { url = "https://files.pythonhosted.org/packages/83/be/a99d13ee4d3b7887a96f8c71361b9659ba4ef34da0338f14891e102a127f/scipy-1.16.2-cp313-cp313t-macosx_12_0_arm64.whl", hash = "sha256:9e05e33657efb4c6a9d23bd8300101536abd99c85cca82da0bffff8d8764d08a", size = 29389926, upload-time = "2025-09-11T17:42:35.845Z" },
    { url = "https://files.pythonhosted.org/packages/bf/0a/130164a4881cec6ca8c00faf3b57926f28ed429cd6001a673f83c7c2a579/scipy-1.16.2-cp313-cp313t-macosx_14_0_arm64.whl", hash = "sha256:7fe65b36036357003b3ef9d37547abeefaa353b237e989c21027b8ed62b12d4f", size = 21381152, upload-time = "2025-09-11T17:42:40.07Z" },
    { url = "https://files.pythonhosted.org/packages/47/a6/503ffb0310ae77fba874e10cddfc4a1280bdcca1d13c3751b8c3c2996cf8/scipy-1.16.2-cp313-cp313t-macosx_14_0_x86_64.whl", hash = "sha256:6406d2ac6d40b861cccf57f49592f9779071655e9f75cd4f977fa0bdd09cb2e4", size = 23914410, upload-time = "2025-09-11T17:42:44.313Z" },
    { url = "https://files.pythonhosted.org/packages/fa/c7/1147774bcea50d00c02600aadaa919facbd8537997a62496270133536ed6/scipy-1.16.2-cp313-cp313t-manylinux2014_aarch64.manylinux_2_17_aarch64.whl", hash = "sha256:ff4dc42bd321991fbf611c23fc35912d690f731c9914bf3af8f417e64aca0f21", size = 33481880, upload-time = "2025-09-11T17:42:49.325Z" },
    { url = "https://files.pythonhosted.org/packages/6a/74/99d5415e4c3e46b2586f30cdbecb95e101c7192628a484a40dd0d163811a/scipy-1.16.2-cp313-cp313t-manylinux2014_x86_64.manylinux_2_17_x86_64.whl", hash = "sha256:654324826654d4d9133e10675325708fb954bc84dae6e9ad0a52e75c6b1a01d7", size = 35791425, upload-time = "2025-09-11T17:42:54.711Z" },
    { url = "https://files.pythonhosted.org/packages/1b/ee/a6559de7c1cc710e938c0355d9d4fbcd732dac4d0d131959d1f3b63eb29c/scipy-1.16.2-cp313-cp313t-musllinux_1_2_aarch64.whl", hash = "sha256:63870a84cd15c44e65220eaed2dac0e8f8b26bbb991456a033c1d9abfe8a94f8", size = 36178622, upload-time = "2025-09-11T17:43:00.375Z" },
    { url = "https://files.pythonhosted.org/packages/4e/7b/f127a5795d5ba8ece4e0dce7d4a9fb7cb9e4f4757137757d7a69ab7d4f1a/scipy-1.16.2-cp313-cp313t-musllinux_1_2_x86_64.whl", hash = "sha256:fa01f0f6a3050fa6a9771a95d5faccc8e2f5a92b4a2e5440a0fa7264a2398472", size = 38783985, upload-time = "2025-09-11T17:43:06.661Z" },
    { url = "https://files.pythonhosted.org/packages/3e/9f/bc81c1d1e033951eb5912cd3750cc005943afa3e65a725d2443a3b3c4347/scipy-1.16.2-cp313-cp313t-win_amd64.whl", hash = "sha256:116296e89fba96f76353a8579820c2512f6e55835d3fad7780fece04367de351", size = 38631367, upload-time = "2025-09-11T17:43:14.44Z" },
    { url = "https://files.pythonhosted.org/packages/d6/5e/2cc7555fd81d01814271412a1d59a289d25f8b63208a0a16c21069d55d3e/scipy-1.16.2-cp313-cp313t-win_arm64.whl", hash = "sha256:98e22834650be81d42982360382b43b17f7ba95e0e6993e2a4f5b9ad9283a94d", size = 25787992, upload-time = "2025-09-11T17:43:19.745Z" },
    { url = "https://files.pythonhosted.org/packages/8b/ac/ad8951250516db71619f0bd3b2eb2448db04b720a003dd98619b78b692c0/scipy-1.16.2-cp314-cp314-macosx_10_14_x86_64.whl", hash = "sha256:567e77755019bb7461513c87f02bb73fb65b11f049aaaa8ca17cfaa5a5c45d77", size = 36595109, upload-time = "2025-09-11T17:43:35.713Z" },
    { url = "https://files.pythonhosted.org/packages/ff/f6/5779049ed119c5b503b0f3dc6d6f3f68eefc3a9190d4ad4c276f854f051b/scipy-1.16.2-cp314-cp314-macosx_12_0_arm64.whl", hash = "sha256:17d9bb346194e8967296621208fcdfd39b55498ef7d2f376884d5ac47cec1a70", size = 28859110, upload-time = "2025-09-11T17:43:40.814Z" },
    { url = "https://files.pythonhosted.org/packages/82/09/9986e410ae38bf0a0c737ff8189ac81a93b8e42349aac009891c054403d7/scipy-1.16.2-cp314-cp314-macosx_14_0_arm64.whl", hash = "sha256:0a17541827a9b78b777d33b623a6dcfe2ef4a25806204d08ead0768f4e529a88", size = 20850110, upload-time = "2025-09-11T17:43:44.981Z" },
    { url = "https://files.pythonhosted.org/packages/0d/ad/485cdef2d9215e2a7df6d61b81d2ac073dfacf6ae24b9ae87274c4e936ae/scipy-1.16.2-cp314-cp314-macosx_14_0_x86_64.whl", hash = "sha256:d7d4c6ba016ffc0f9568d012f5f1eb77ddd99412aea121e6fa8b4c3b7cbad91f", size = 23497014, upload-time = "2025-09-11T17:43:49.074Z" },
    { url = "https://files.pythonhosted.org/packages/a7/74/f6a852e5d581122b8f0f831f1d1e32fb8987776ed3658e95c377d308ed86/scipy-1.16.2-cp314-cp314-manylinux2014_aarch64.manylinux_2_17_aarch64.whl", hash = "sha256:9702c4c023227785c779cba2e1d6f7635dbb5b2e0936cdd3a4ecb98d78fd41eb", size = 33401155, upload-time = "2025-09-11T17:43:54.661Z" },
    { url = "https://files.pythonhosted.org/packages/d9/f5/61d243bbc7c6e5e4e13dde9887e84a5cbe9e0f75fd09843044af1590844e/scipy-1.16.2-cp314-cp314-manylinux2014_x86_64.manylinux_2_17_x86_64.whl", hash = "sha256:d1cdf0ac28948d225decdefcc45ad7dd91716c29ab56ef32f8e0d50657dffcc7", size = 35691174, upload-time = "2025-09-11T17:44:00.101Z" },
    { url = "https://files.pythonhosted.org/packages/03/99/59933956331f8cc57e406cdb7a483906c74706b156998f322913e789c7e1/scipy-1.16.2-cp314-cp314-musllinux_1_2_aarch64.whl", hash = "sha256:70327d6aa572a17c2941cdfb20673f82e536e91850a2e4cb0c5b858b690e1548", size = 36070752, upload-time = "2025-09-11T17:44:05.619Z" },
    { url = "https://files.pythonhosted.org/packages/c6/7d/00f825cfb47ee19ef74ecf01244b43e95eae74e7e0ff796026ea7cd98456/scipy-1.16.2-cp314-cp314-musllinux_1_2_x86_64.whl", hash = "sha256:5221c0b2a4b58aa7c4ed0387d360fd90ee9086d383bb34d9f2789fafddc8a936", size = 38701010, upload-time = "2025-09-11T17:44:11.322Z" },
    { url = "https://files.pythonhosted.org/packages/e4/9f/b62587029980378304ba5a8563d376c96f40b1e133daacee76efdcae32de/scipy-1.16.2-cp314-cp314-win_amd64.whl", hash = "sha256:f5a85d7b2b708025af08f060a496dd261055b617d776fc05a1a1cc69e09fe9ff", size = 39360061, upload-time = "2025-09-11T17:45:09.814Z" },
    { url = "https://files.pythonhosted.org/packages/82/04/7a2f1609921352c7fbee0815811b5050582f67f19983096c4769867ca45f/scipy-1.16.2-cp314-cp314-win_arm64.whl", hash = "sha256:2cc73a33305b4b24556957d5857d6253ce1e2dcd67fa0ff46d87d1670b3e1e1d", size = 26126914, upload-time = "2025-09-11T17:45:14.73Z" },
    { url = "https://files.pythonhosted.org/packages/51/b9/60929ce350c16b221928725d2d1d7f86cf96b8bc07415547057d1196dc92/scipy-1.16.2-cp314-cp314t-macosx_10_14_x86_64.whl", hash = "sha256:9ea2a3fed83065d77367775d689401a703d0f697420719ee10c0780bcab594d8", size = 37013193, upload-time = "2025-09-11T17:44:16.757Z" },
    { url = "https://files.pythonhosted.org/packages/2a/41/ed80e67782d4bc5fc85a966bc356c601afddd175856ba7c7bb6d9490607e/scipy-1.16.2-cp314-cp314t-macosx_12_0_arm64.whl", hash = "sha256:7280d926f11ca945c3ef92ba960fa924e1465f8d07ce3a9923080363390624c4", size = 29390172, upload-time = "2025-09-11T17:44:21.783Z" },
    { url = "https://files.pythonhosted.org/packages/c4/a3/2f673ace4090452696ccded5f5f8efffb353b8f3628f823a110e0170b605/scipy-1.16.2-cp314-cp314t-macosx_14_0_arm64.whl", hash = "sha256:8afae1756f6a1fe04636407ef7dbece33d826a5d462b74f3d0eb82deabefd831", size = 21381326, upload-time = "2025-09-11T17:44:25.982Z" },
    { url = "https://files.pythonhosted.org/packages/42/bf/59df61c5d51395066c35836b78136accf506197617c8662e60ea209881e1/scipy-1.16.2-cp314-cp314t-macosx_14_0_x86_64.whl", hash = "sha256:5c66511f29aa8d233388e7416a3f20d5cae7a2744d5cee2ecd38c081f4e861b3", size = 23915036, upload-time = "2025-09-11T17:44:30.527Z" },
    { url = "https://files.pythonhosted.org/packages/91/c3/edc7b300dc16847ad3672f1a6f3f7c5d13522b21b84b81c265f4f2760d4a/scipy-1.16.2-cp314-cp314t-manylinux2014_aarch64.manylinux_2_17_aarch64.whl", hash = "sha256:efe6305aeaa0e96b0ccca5ff647a43737d9a092064a3894e46c414db84bc54ac", size = 33484341, upload-time = "2025-09-11T17:44:35.981Z" },
    { url = "https://files.pythonhosted.org/packages/26/c7/24d1524e72f06ff141e8d04b833c20db3021020563272ccb1b83860082a9/scipy-1.16.2-cp314-cp314t-manylinux2014_x86_64.manylinux_2_17_x86_64.whl", hash = "sha256:7f3a337d9ae06a1e8d655ee9d8ecb835ea5ddcdcbd8d23012afa055ab014f374", size = 35790840, upload-time = "2025-09-11T17:44:41.76Z" },
    { url = "https://files.pythonhosted.org/packages/aa/b7/5aaad984eeedd56858dc33d75efa59e8ce798d918e1033ef62d2708f2c3d/scipy-1.16.2-cp314-cp314t-musllinux_1_2_aarch64.whl", hash = "sha256:bab3605795d269067d8ce78a910220262711b753de8913d3deeaedb5dded3bb6", size = 36174716, upload-time = "2025-09-11T17:44:47.316Z" },
    { url = "https://files.pythonhosted.org/packages/fd/c2/e276a237acb09824822b0ada11b028ed4067fdc367a946730979feacb870/scipy-1.16.2-cp314-cp314t-musllinux_1_2_x86_64.whl", hash = "sha256:b0348d8ddb55be2a844c518cd8cc8deeeb8aeba707cf834db5758fc89b476a2c", size = 38790088, upload-time = "2025-09-11T17:44:53.011Z" },
    { url = "https://files.pythonhosted.org/packages/c6/b4/5c18a766e8353015439f3780f5fc473f36f9762edc1a2e45da3ff5a31b21/scipy-1.16.2-cp314-cp314t-win_amd64.whl", hash = "sha256:26284797e38b8a75e14ea6631d29bda11e76ceaa6ddb6fdebbfe4c4d90faf2f9", size = 39457455, upload-time = "2025-09-11T17:44:58.899Z" },
    { url = "https://files.pythonhosted.org/packages/97/30/2f9a5243008f76dfc5dee9a53dfb939d9b31e16ce4bd4f2e628bfc5d89d2/scipy-1.16.2-cp314-cp314t-win_arm64.whl", hash = "sha256:d2a4472c231328d4de38d5f1f68fdd6d28a615138f842580a8a321b5845cf779", size = 26448374, upload-time = "2025-09-11T17:45:03.45Z" },
]

[[package]]
name = "seaborn"
version = "0.13.2"
source = { registry = "https://pypi.org/simple" }
dependencies = [
    { name = "matplotlib" },
    { name = "numpy" },
    { name = "pandas" },
]
sdist = { url = "https://files.pythonhosted.org/packages/86/59/a451d7420a77ab0b98f7affa3a1d78a313d2f7281a57afb1a34bae8ab412/seaborn-0.13.2.tar.gz", hash = "sha256:93e60a40988f4d65e9f4885df477e2fdaff6b73a9ded434c1ab356dd57eefff7", size = 1457696, upload-time = "2024-01-25T13:21:52.551Z" }
wheels = [
    { url = "https://files.pythonhosted.org/packages/83/11/00d3c3dfc25ad54e731d91449895a79e4bf2384dc3ac01809010ba88f6d5/seaborn-0.13.2-py3-none-any.whl", hash = "sha256:636f8336facf092165e27924f223d3c62ca560b1f2bb5dff7ab7fad265361987", size = 294914, upload-time = "2024-01-25T13:21:49.598Z" },
]

[[package]]
name = "sentry-sdk"
version = "2.37.1"
source = { registry = "https://pypi.org/simple" }
dependencies = [
    { name = "certifi" },
    { name = "urllib3" },
]
sdist = { url = "https://files.pythonhosted.org/packages/78/be/ffc232c32d0be18f8e4eff7a22dffc1f1fef2894703d64cc281a80e75da6/sentry_sdk-2.37.1.tar.gz", hash = "sha256:531751da91aa62a909b42a7be155b41f6bb0de9df6ae98441d23b95de2f98475", size = 346235, upload-time = "2025-09-09T13:48:27.137Z" }
wheels = [
    { url = "https://files.pythonhosted.org/packages/f3/c3/cba447ab531331d165d9003c04473be944a308ad916ca2345b5ef1969ed9/sentry_sdk-2.37.1-py2.py3-none-any.whl", hash = "sha256:baaaea6608ed3a639766a69ded06b254b106d32ad9d180bdbe58f3db9364592b", size = 368307, upload-time = "2025-09-09T13:48:25.271Z" },
]

[[package]]
name = "shellingham"
version = "1.5.4"
source = { registry = "https://pypi.org/simple" }
sdist = { url = "https://files.pythonhosted.org/packages/58/15/8b3609fd3830ef7b27b655beb4b4e9c62313a4e8da8c676e142cc210d58e/shellingham-1.5.4.tar.gz", hash = "sha256:8dbca0739d487e5bd35ab3ca4b36e11c4078f3a234bfce294b0a0291363404de", size = 10310, upload-time = "2023-10-24T04:13:40.426Z" }
wheels = [
    { url = "https://files.pythonhosted.org/packages/e0/f9/0595336914c5619e5f28a1fb793285925a8cd4b432c9da0a987836c7f822/shellingham-1.5.4-py2.py3-none-any.whl", hash = "sha256:7ecfff8f2fd72616f7481040475a65b2bf8af90a56c89140852d1120324e8686", size = 9755, upload-time = "2023-10-24T04:13:38.866Z" },
]

[[package]]
name = "six"
version = "1.17.0"
source = { registry = "https://pypi.org/simple" }
sdist = { url = "https://files.pythonhosted.org/packages/94/e7/b2c673351809dca68a0e064b6af791aa332cf192da575fd474ed7d6f16a2/six-1.17.0.tar.gz", hash = "sha256:ff70335d468e7eb6ec65b95b99d3a2836546063f63acc5171de367e834932a81", size = 34031, upload-time = "2024-12-04T17:35:28.174Z" }
wheels = [
    { url = "https://files.pythonhosted.org/packages/b7/ce/149a00dd41f10bc29e5921b496af8b574d8413afcd5e30dfa0ed46c2cc5e/six-1.17.0-py2.py3-none-any.whl", hash = "sha256:4721f391ed90541fddacab5acf947aa0d3dc7d27b2e1e8eda2be8970586c3274", size = 11050, upload-time = "2024-12-04T17:35:26.475Z" },
]

[[package]]
name = "sniffio"
version = "1.3.1"
source = { registry = "https://pypi.org/simple" }
sdist = { url = "https://files.pythonhosted.org/packages/a2/87/a6771e1546d97e7e041b6ae58d80074f81b7d5121207425c964ddf5cfdbd/sniffio-1.3.1.tar.gz", hash = "sha256:f4324edc670a0f49750a81b895f35c3adb843cca46f0530f79fc1babb23789dc", size = 20372, upload-time = "2024-02-25T23:20:04.057Z" }
wheels = [
    { url = "https://files.pythonhosted.org/packages/e9/44/75a9c9421471a6c4805dbf2356f7c181a29c1879239abab1ea2cc8f38b40/sniffio-1.3.1-py3-none-any.whl", hash = "sha256:2f6da418d1f1e0fddd844478f41680e794e6051915791a034ff65e5f100525a2", size = 10235, upload-time = "2024-02-25T23:20:01.196Z" },
]

[[package]]
name = "sqlalchemy"
version = "2.0.43"
source = { registry = "https://pypi.org/simple" }
dependencies = [
    { name = "greenlet", marker = "(python_full_version < '3.14' and platform_machine == 'AMD64') or (python_full_version < '3.14' and platform_machine == 'WIN32') or (python_full_version < '3.14' and platform_machine == 'aarch64') or (python_full_version < '3.14' and platform_machine == 'amd64') or (python_full_version < '3.14' and platform_machine == 'ppc64le') or (python_full_version < '3.14' and platform_machine == 'win32') or (python_full_version < '3.14' and platform_machine == 'x86_64')" },
    { name = "typing-extensions" },
]
sdist = { url = "https://files.pythonhosted.org/packages/d7/bc/d59b5d97d27229b0e009bd9098cd81af71c2fa5549c580a0a67b9bed0496/sqlalchemy-2.0.43.tar.gz", hash = "sha256:788bfcef6787a7764169cfe9859fe425bf44559619e1d9f56f5bddf2ebf6f417", size = 9762949, upload-time = "2025-08-11T14:24:58.438Z" }
wheels = [
    { url = "https://files.pythonhosted.org/packages/61/db/20c78f1081446095450bdc6ee6cc10045fce67a8e003a5876b6eaafc5cc4/sqlalchemy-2.0.43-cp312-cp312-macosx_10_13_x86_64.whl", hash = "sha256:20d81fc2736509d7a2bd33292e489b056cbae543661bb7de7ce9f1c0cd6e7f24", size = 2134891, upload-time = "2025-08-11T15:51:13.019Z" },
    { url = "https://files.pythonhosted.org/packages/45/0a/3d89034ae62b200b4396f0f95319f7d86e9945ee64d2343dcad857150fa2/sqlalchemy-2.0.43-cp312-cp312-macosx_11_0_arm64.whl", hash = "sha256:25b9fc27650ff5a2c9d490c13c14906b918b0de1f8fcbb4c992712d8caf40e83", size = 2123061, upload-time = "2025-08-11T15:51:14.319Z" },
    { url = "https://files.pythonhosted.org/packages/cb/10/2711f7ff1805919221ad5bee205971254845c069ee2e7036847103ca1e4c/sqlalchemy-2.0.43-cp312-cp312-manylinux_2_17_aarch64.manylinux2014_aarch64.whl", hash = "sha256:6772e3ca8a43a65a37c88e2f3e2adfd511b0b1da37ef11ed78dea16aeae85bd9", size = 3320384, upload-time = "2025-08-11T15:52:35.088Z" },
    { url = "https://files.pythonhosted.org/packages/6e/0e/3d155e264d2ed2778484006ef04647bc63f55b3e2d12e6a4f787747b5900/sqlalchemy-2.0.43-cp312-cp312-manylinux_2_17_x86_64.manylinux2014_x86_64.whl", hash = "sha256:1a113da919c25f7f641ffbd07fbc9077abd4b3b75097c888ab818f962707eb48", size = 3329648, upload-time = "2025-08-11T15:56:34.153Z" },
    { url = "https://files.pythonhosted.org/packages/5b/81/635100fb19725c931622c673900da5efb1595c96ff5b441e07e3dd61f2be/sqlalchemy-2.0.43-cp312-cp312-musllinux_1_2_aarch64.whl", hash = "sha256:4286a1139f14b7d70141c67a8ae1582fc2b69105f1b09d9573494eb4bb4b2687", size = 3258030, upload-time = "2025-08-11T15:52:36.933Z" },
    { url = "https://files.pythonhosted.org/packages/0c/ed/a99302716d62b4965fded12520c1cbb189f99b17a6d8cf77611d21442e47/sqlalchemy-2.0.43-cp312-cp312-musllinux_1_2_x86_64.whl", hash = "sha256:529064085be2f4d8a6e5fab12d36ad44f1909a18848fcfbdb59cc6d4bbe48efe", size = 3294469, upload-time = "2025-08-11T15:56:35.553Z" },
    { url = "https://files.pythonhosted.org/packages/5d/a2/3a11b06715149bf3310b55a98b5c1e84a42cfb949a7b800bc75cb4e33abc/sqlalchemy-2.0.43-cp312-cp312-win32.whl", hash = "sha256:b535d35dea8bbb8195e7e2b40059e2253acb2b7579b73c1b432a35363694641d", size = 2098906, upload-time = "2025-08-11T15:55:00.645Z" },
    { url = "https://files.pythonhosted.org/packages/bc/09/405c915a974814b90aa591280623adc6ad6b322f61fd5cff80aeaef216c9/sqlalchemy-2.0.43-cp312-cp312-win_amd64.whl", hash = "sha256:1c6d85327ca688dbae7e2b06d7d84cfe4f3fffa5b5f9e21bb6ce9d0e1a0e0e0a", size = 2126260, upload-time = "2025-08-11T15:55:02.965Z" },
    { url = "https://files.pythonhosted.org/packages/41/1c/a7260bd47a6fae7e03768bf66451437b36451143f36b285522b865987ced/sqlalchemy-2.0.43-cp313-cp313-macosx_10_13_x86_64.whl", hash = "sha256:e7c08f57f75a2bb62d7ee80a89686a5e5669f199235c6d1dac75cd59374091c3", size = 2130598, upload-time = "2025-08-11T15:51:15.903Z" },
    { url = "https://files.pythonhosted.org/packages/8e/84/8a337454e82388283830b3586ad7847aa9c76fdd4f1df09cdd1f94591873/sqlalchemy-2.0.43-cp313-cp313-macosx_11_0_arm64.whl", hash = "sha256:14111d22c29efad445cd5021a70a8b42f7d9152d8ba7f73304c4d82460946aaa", size = 2118415, upload-time = "2025-08-11T15:51:17.256Z" },
    { url = "https://files.pythonhosted.org/packages/cf/ff/22ab2328148492c4d71899d62a0e65370ea66c877aea017a244a35733685/sqlalchemy-2.0.43-cp313-cp313-manylinux_2_17_aarch64.manylinux2014_aarch64.whl", hash = "sha256:21b27b56eb2f82653168cefe6cb8e970cdaf4f3a6cb2c5e3c3c1cf3158968ff9", size = 3248707, upload-time = "2025-08-11T15:52:38.444Z" },
    { url = "https://files.pythonhosted.org/packages/dc/29/11ae2c2b981de60187f7cbc84277d9d21f101093d1b2e945c63774477aba/sqlalchemy-2.0.43-cp313-cp313-manylinux_2_17_x86_64.manylinux2014_x86_64.whl", hash = "sha256:9c5a9da957c56e43d72126a3f5845603da00e0293720b03bde0aacffcf2dc04f", size = 3253602, upload-time = "2025-08-11T15:56:37.348Z" },
    { url = "https://files.pythonhosted.org/packages/b8/61/987b6c23b12c56d2be451bc70900f67dd7d989d52b1ee64f239cf19aec69/sqlalchemy-2.0.43-cp313-cp313-musllinux_1_2_aarch64.whl", hash = "sha256:5d79f9fdc9584ec83d1b3c75e9f4595c49017f5594fee1a2217117647225d738", size = 3183248, upload-time = "2025-08-11T15:52:39.865Z" },
    { url = "https://files.pythonhosted.org/packages/86/85/29d216002d4593c2ce1c0ec2cec46dda77bfbcd221e24caa6e85eff53d89/sqlalchemy-2.0.43-cp313-cp313-musllinux_1_2_x86_64.whl", hash = "sha256:9df7126fd9db49e3a5a3999442cc67e9ee8971f3cb9644250107d7296cb2a164", size = 3219363, upload-time = "2025-08-11T15:56:39.11Z" },
    { url = "https://files.pythonhosted.org/packages/b6/e4/bd78b01919c524f190b4905d47e7630bf4130b9f48fd971ae1c6225b6f6a/sqlalchemy-2.0.43-cp313-cp313-win32.whl", hash = "sha256:7f1ac7828857fcedb0361b48b9ac4821469f7694089d15550bbcf9ab22564a1d", size = 2096718, upload-time = "2025-08-11T15:55:05.349Z" },
    { url = "https://files.pythonhosted.org/packages/ac/a5/ca2f07a2a201f9497de1928f787926613db6307992fe5cda97624eb07c2f/sqlalchemy-2.0.43-cp313-cp313-win_amd64.whl", hash = "sha256:971ba928fcde01869361f504fcff3b7143b47d30de188b11c6357c0505824197", size = 2123200, upload-time = "2025-08-11T15:55:07.932Z" },
    { url = "https://files.pythonhosted.org/packages/b8/d9/13bdde6521f322861fab67473cec4b1cc8999f3871953531cf61945fad92/sqlalchemy-2.0.43-py3-none-any.whl", hash = "sha256:1681c21dd2ccee222c2fe0bef671d1aef7c504087c9c4e800371cfcc8ac966fc", size = 1924759, upload-time = "2025-08-11T15:39:53.024Z" },
]

[package.optional-dependencies]
asyncio = [
    { name = "greenlet" },
]

[[package]]
name = "starlette"
version = "0.46.2"
source = { registry = "https://pypi.org/simple" }
dependencies = [
    { name = "anyio" },
]
sdist = { url = "https://files.pythonhosted.org/packages/ce/20/08dfcd9c983f6a6f4a1000d934b9e6d626cff8d2eeb77a89a68eef20a2b7/starlette-0.46.2.tar.gz", hash = "sha256:7f7361f34eed179294600af672f565727419830b54b7b084efe44bb82d2fccd5", size = 2580846, upload-time = "2025-04-13T13:56:17.942Z" }
wheels = [
    { url = "https://files.pythonhosted.org/packages/8b/0c/9d30a4ebeb6db2b25a841afbb80f6ef9a854fc3b41be131d249a977b4959/starlette-0.46.2-py3-none-any.whl", hash = "sha256:595633ce89f8ffa71a015caed34a5b2dc1c0cdb3f0f1fbd1e69339cf2abeec35", size = 72037, upload-time = "2025-04-13T13:56:16.21Z" },
]

[[package]]
name = "starlette-admin"
version = "0.15.1"
source = { registry = "https://pypi.org/simple" }
dependencies = [
    { name = "jinja2" },
    { name = "python-multipart" },
    { name = "starlette" },
]
sdist = { url = "https://files.pythonhosted.org/packages/51/84/bb719df244cb8b720a81bd88aff18ababceb1f3e9afaf44563ba61b2d1b4/starlette_admin-0.15.1.tar.gz", hash = "sha256:beccdb8695ecadc9f314e0b5afd2b04e067538e8273d0c3199b671198b5ee43e", size = 2098915, upload_time = "2025-05-26T15:37:56.278Z" }
wheels = [
    { url = "https://files.pythonhosted.org/packages/80/41/8f0e354441aae2fc843e7fafb7e64fbfef541f3ac2d238c7b05b1136ffd0/starlette_admin-0.15.1-py3-none-any.whl", hash = "sha256:a832e8a0e8a16c9c3f2012ddf352867ad8e730f21192caa85225798091cba130", size = 2169980, upload_time = "2025-05-26T15:37:53.251Z" },
]

[[package]]
name = "statsmodels"
version = "0.14.5"
source = { registry = "https://pypi.org/simple" }
dependencies = [
    { name = "numpy" },
    { name = "packaging" },
    { name = "pandas" },
    { name = "patsy" },
    { name = "scipy" },
]
sdist = { url = "https://files.pythonhosted.org/packages/64/cc/8c1bf59bf8203dea1bf2ea811cfe667d7bcc6909c83d8afb02b08e30f50b/statsmodels-0.14.5.tar.gz", hash = "sha256:de260e58cccfd2ceddf835b55a357233d6ca853a1aa4f90f7553a52cc71c6ddf", size = 20525016, upload-time = "2025-07-07T12:14:23.195Z" }
wheels = [
    { url = "https://files.pythonhosted.org/packages/5f/a5/fcc4f5f16355660ce7a1742e28a43e3a9391b492fc4ff29fdd6893e81c05/statsmodels-0.14.5-cp312-cp312-macosx_10_13_x86_64.whl", hash = "sha256:37e7364a39f9aa3b51d15a208c2868b90aadb8412f868530f5cba9197cb00eaa", size = 10042891, upload-time = "2025-07-07T12:13:41.671Z" },
    { url = "https://files.pythonhosted.org/packages/1c/6f/db0cf5efa48277ac6218d9b981c8fd5e63c4c43e0d9d65015fdc38eed0ef/statsmodels-0.14.5-cp312-cp312-macosx_11_0_arm64.whl", hash = "sha256:4263d7f4d0f1d5ac6eb4db22e1ee34264a14d634b9332c975c9d9109b6b46e12", size = 9698912, upload-time = "2025-07-07T12:07:54.674Z" },
    { url = "https://files.pythonhosted.org/packages/4a/93/4ddc3bc4a59c51e6a57c49df1b889882c40d9e141e855b3517f6a8de3232/statsmodels-0.14.5-cp312-cp312-manylinux2014_aarch64.manylinux_2_17_aarch64.manylinux_2_28_aarch64.whl", hash = "sha256:86224f6e36f38486e471e75759d241fe2912d8bc25ab157d54ee074c6aedbf45", size = 10237801, upload-time = "2025-07-07T14:23:12.593Z" },
    { url = "https://files.pythonhosted.org/packages/66/de/dc6bf2f6e8c8eb4c5815560ebdbdf2d69a767bc0f65fde34bc086cf5b36d/statsmodels-0.14.5-cp312-cp312-manylinux2014_x86_64.manylinux_2_17_x86_64.manylinux_2_28_x86_64.whl", hash = "sha256:c3dd760a6fa80cd5e0371685c697bb9c2c0e6e1f394d975e596a1e6d0bbb9372", size = 10424154, upload-time = "2025-07-07T14:23:25.365Z" },
    { url = "https://files.pythonhosted.org/packages/16/4f/2d5a8d14bebdf2b03b3ea89b8c6a2c837bb406ba5b7a41add8bd303bce29/statsmodels-0.14.5-cp312-cp312-musllinux_1_2_x86_64.whl", hash = "sha256:6264fb00e02f858b86bd01ef2dc05055a71d4a0cc7551b9976b07b0f0e6cf24f", size = 10652915, upload-time = "2025-07-07T14:23:39.337Z" },
    { url = "https://files.pythonhosted.org/packages/df/4c/2feda3a9f0e17444a84ba5398ada6a4d2e1b8f832760048f04e2b8ea0c41/statsmodels-0.14.5-cp312-cp312-win_amd64.whl", hash = "sha256:b2ed065bfbaf8bb214c7201656df840457c2c8c65e1689e3eb09dc7440f9c61c", size = 9611236, upload-time = "2025-07-07T12:08:06.794Z" },
    { url = "https://files.pythonhosted.org/packages/84/fd/4c374108cf108b3130240a5b45847a61f70ddf973429044a81a05189b046/statsmodels-0.14.5-cp313-cp313-macosx_10_13_x86_64.whl", hash = "sha256:906263134dd1a640e55ecb01fda4a9be7b9e08558dba9e4c4943a486fdb0c9c8", size = 10013958, upload-time = "2025-07-07T14:35:01.04Z" },
    { url = "https://files.pythonhosted.org/packages/5a/36/bf3d7f0e36acd3ba9ec0babd79ace25506b6872780cbd710fb7cd31f0fa2/statsmodels-0.14.5-cp313-cp313-macosx_11_0_arm64.whl", hash = "sha256:9118f76344f77cffbb3a9cbcff8682b325be5eed54a4b3253e09da77a74263d3", size = 9674243, upload-time = "2025-07-07T12:08:22.571Z" },
    { url = "https://files.pythonhosted.org/packages/90/ce/a55a6f37b5277683ceccd965a5828b24672bbc427db6b3969ae0b0fc29fb/statsmodels-0.14.5-cp313-cp313-manylinux2014_aarch64.manylinux_2_17_aarch64.manylinux_2_28_aarch64.whl", hash = "sha256:9dc4ee159070557c9a6c000625d85f653de437772fe7086857cff68f501afe45", size = 10219521, upload-time = "2025-07-07T14:23:52.646Z" },
    { url = "https://files.pythonhosted.org/packages/1e/48/973da1ee8bc0743519759e74c3615b39acdc3faf00e0a0710f8c856d8c9d/statsmodels-0.14.5-cp313-cp313-manylinux2014_x86_64.manylinux_2_17_x86_64.manylinux_2_28_x86_64.whl", hash = "sha256:5a085d47c8ef5387279a991633883d0e700de2b0acc812d7032d165888627bef", size = 10453538, upload-time = "2025-07-07T14:24:06.959Z" },
    { url = "https://files.pythonhosted.org/packages/c7/d6/18903fb707afd31cf1edaec5201964dbdacb2bfae9a22558274647a7c88f/statsmodels-0.14.5-cp313-cp313-musllinux_1_2_x86_64.whl", hash = "sha256:9f866b2ebb2904b47c342d00def83c526ef2eb1df6a9a3c94ba5fe63d0005aec", size = 10681584, upload-time = "2025-07-07T14:24:21.038Z" },
    { url = "https://files.pythonhosted.org/packages/44/d6/80df1bbbfcdc50bff4152f43274420fa9856d56e234d160d6206eb1f5827/statsmodels-0.14.5-cp313-cp313-win_amd64.whl", hash = "sha256:2a06bca03b7a492f88c8106103ab75f1a5ced25de90103a89f3a287518017939", size = 9604641, upload-time = "2025-07-07T12:08:36.23Z" },
    { url = "https://files.pythonhosted.org/packages/fd/6c/0fb40a89d715412160097c6f3387049ed88c9bd866c8838a8852c705ae2f/statsmodels-0.14.5-cp314-cp314-macosx_10_15_x86_64.whl", hash = "sha256:07c4dad25bbb15864a31b4917a820f6d104bdc24e5ddadcda59027390c3bed9e", size = 10211256, upload-time = "2025-10-30T13:46:58.591Z" },
    { url = "https://files.pythonhosted.org/packages/88/4a/e36fe8b19270ab3e80df357da924c6c029cab0fb9a0fbd28aaf49341707d/statsmodels-0.14.5-cp314-cp314-macosx_11_0_arm64.whl", hash = "sha256:babb067c852e966c2c933b79dbb5d0240919d861941a2ef6c0e13321c255528d", size = 10110933, upload-time = "2025-10-30T13:47:11.774Z" },
    { url = "https://files.pythonhosted.org/packages/8a/bf/1b7e7b1a6c09a88a9c5c9e60622c050dfd08af11c2e6d4a42dbc71b32ee1/statsmodels-0.14.5-cp314-cp314-manylinux2014_aarch64.manylinux_2_17_aarch64.manylinux_2_28_aarch64.whl", hash = "sha256:110194b137286173cc676d7bad0119a197778de6478fc6cbdc3b33571165ac1e", size = 10253981, upload-time = "2025-10-30T16:32:22.399Z" },
    { url = "https://files.pythonhosted.org/packages/b8/d0/f95da95524bdd99613923ca61a3036d1308cee1290e5e8acb89f51736a8c/statsmodels-0.14.5-cp314-cp314-manylinux2014_x86_64.manylinux_2_17_x86_64.manylinux_2_28_x86_64.whl", hash = "sha256:9c8a9c384a60c80731b278e7fd18764364c8817f4995b13a175d636f967823d1", size = 10460450, upload-time = "2025-10-30T16:32:44.985Z" },
    { url = "https://files.pythonhosted.org/packages/28/bb/59e7be0271be264b7b541baf3973f97747740950bfd5115de731f63da8ab/statsmodels-0.14.5-cp314-cp314-musllinux_1_2_x86_64.whl", hash = "sha256:557df3a870a57248df744fdfcc444ecbc5bdbf1c042b8a8b5d8e3e797830dc2a", size = 10694060, upload-time = "2025-10-30T16:33:07.656Z" },
    { url = "https://files.pythonhosted.org/packages/8b/c0/b28d0fd0347ea38d3610052f479e4b922eb33bb8790817f93cd89e6e08ba/statsmodels-0.14.5-cp314-cp314-win_amd64.whl", hash = "sha256:95af7a9c4689d514f4341478b891f867766f3da297f514b8c4adf08f4fa61d03", size = 9648961, upload-time = "2025-10-30T13:47:24.303Z" },
]

[[package]]
name = "tornado"
version = "6.5.2"
source = { registry = "https://pypi.org/simple" }
sdist = { url = "https://files.pythonhosted.org/packages/09/ce/1eb500eae19f4648281bb2186927bb062d2438c2e5093d1360391afd2f90/tornado-6.5.2.tar.gz", hash = "sha256:ab53c8f9a0fa351e2c0741284e06c7a45da86afb544133201c5cc8578eb076a0", size = 510821, upload-time = "2025-08-08T18:27:00.78Z" }
wheels = [
    { url = "https://files.pythonhosted.org/packages/f6/48/6a7529df2c9cc12efd2e8f5dd219516184d703b34c06786809670df5b3bd/tornado-6.5.2-cp39-abi3-macosx_10_9_universal2.whl", hash = "sha256:2436822940d37cde62771cff8774f4f00b3c8024fe482e16ca8387b8a2724db6", size = 442563, upload-time = "2025-08-08T18:26:42.945Z" },
    { url = "https://files.pythonhosted.org/packages/f2/b5/9b575a0ed3e50b00c40b08cbce82eb618229091d09f6d14bce80fc01cb0b/tornado-6.5.2-cp39-abi3-macosx_10_9_x86_64.whl", hash = "sha256:583a52c7aa94ee046854ba81d9ebb6c81ec0fd30386d96f7640c96dad45a03ef", size = 440729, upload-time = "2025-08-08T18:26:44.473Z" },
    { url = "https://files.pythonhosted.org/packages/1b/4e/619174f52b120efcf23633c817fd3fed867c30bff785e2cd5a53a70e483c/tornado-6.5.2-cp39-abi3-manylinux_2_17_aarch64.manylinux2014_aarch64.whl", hash = "sha256:b0fe179f28d597deab2842b86ed4060deec7388f1fd9c1b4a41adf8af058907e", size = 444295, upload-time = "2025-08-08T18:26:46.021Z" },
    { url = "https://files.pythonhosted.org/packages/95/fa/87b41709552bbd393c85dd18e4e3499dcd8983f66e7972926db8d96aa065/tornado-6.5.2-cp39-abi3-manylinux_2_5_i686.manylinux1_i686.manylinux_2_17_i686.manylinux2014_i686.whl", hash = "sha256:b186e85d1e3536d69583d2298423744740986018e393d0321df7340e71898882", size = 443644, upload-time = "2025-08-08T18:26:47.625Z" },
    { url = "https://files.pythonhosted.org/packages/f9/41/fb15f06e33d7430ca89420283a8762a4e6b8025b800ea51796ab5e6d9559/tornado-6.5.2-cp39-abi3-manylinux_2_5_x86_64.manylinux1_x86_64.manylinux_2_17_x86_64.manylinux2014_x86_64.whl", hash = "sha256:e792706668c87709709c18b353da1f7662317b563ff69f00bab83595940c7108", size = 443878, upload-time = "2025-08-08T18:26:50.599Z" },
    { url = "https://files.pythonhosted.org/packages/11/92/fe6d57da897776ad2e01e279170ea8ae726755b045fe5ac73b75357a5a3f/tornado-6.5.2-cp39-abi3-musllinux_1_2_aarch64.whl", hash = "sha256:06ceb1300fd70cb20e43b1ad8aaee0266e69e7ced38fa910ad2e03285009ce7c", size = 444549, upload-time = "2025-08-08T18:26:51.864Z" },
    { url = "https://files.pythonhosted.org/packages/9b/02/c8f4f6c9204526daf3d760f4aa555a7a33ad0e60843eac025ccfd6ff4a93/tornado-6.5.2-cp39-abi3-musllinux_1_2_i686.whl", hash = "sha256:74db443e0f5251be86cbf37929f84d8c20c27a355dd452a5cfa2aada0d001ec4", size = 443973, upload-time = "2025-08-08T18:26:53.625Z" },
    { url = "https://files.pythonhosted.org/packages/ae/2d/f5f5707b655ce2317190183868cd0f6822a1121b4baeae509ceb9590d0bd/tornado-6.5.2-cp39-abi3-musllinux_1_2_x86_64.whl", hash = "sha256:b5e735ab2889d7ed33b32a459cac490eda71a1ba6857b0118de476ab6c366c04", size = 443954, upload-time = "2025-08-08T18:26:55.072Z" },
    { url = "https://files.pythonhosted.org/packages/e8/59/593bd0f40f7355806bf6573b47b8c22f8e1374c9b6fd03114bd6b7a3dcfd/tornado-6.5.2-cp39-abi3-win32.whl", hash = "sha256:c6f29e94d9b37a95013bb669616352ddb82e3bfe8326fccee50583caebc8a5f0", size = 445023, upload-time = "2025-08-08T18:26:56.677Z" },
    { url = "https://files.pythonhosted.org/packages/c7/2a/f609b420c2f564a748a2d80ebfb2ee02a73ca80223af712fca591386cafb/tornado-6.5.2-cp39-abi3-win_amd64.whl", hash = "sha256:e56a5af51cc30dd2cae649429af65ca2f6571da29504a07995175df14c18f35f", size = 445427, upload-time = "2025-08-08T18:26:57.91Z" },
    { url = "https://files.pythonhosted.org/packages/5e/4f/e1f65e8f8c76d73658b33d33b81eed4322fb5085350e4328d5c956f0c8f9/tornado-6.5.2-cp39-abi3-win_arm64.whl", hash = "sha256:d6c33dc3672e3a1f3618eb63b7ef4683a7688e7b9e6e8f0d9aa5726360a004af", size = 444456, upload-time = "2025-08-08T18:26:59.207Z" },
]

[[package]]
name = "typer"
version = "0.15.4"
source = { registry = "https://pypi.org/simple" }
dependencies = [
    { name = "click" },
    { name = "rich" },
    { name = "shellingham" },
    { name = "typing-extensions" },
]
sdist = { url = "https://files.pythonhosted.org/packages/6c/89/c527e6c848739be8ceb5c44eb8208c52ea3515c6cf6406aa61932887bf58/typer-0.15.4.tar.gz", hash = "sha256:89507b104f9b6a0730354f27c39fae5b63ccd0c95b1ce1f1a6ba0cfd329997c3", size = 101559, upload-time = "2025-05-14T16:34:57.704Z" }
wheels = [
    { url = "https://files.pythonhosted.org/packages/c9/62/d4ba7afe2096d5659ec3db8b15d8665bdcb92a3c6ff0b95e99895b335a9c/typer-0.15.4-py3-none-any.whl", hash = "sha256:eb0651654dcdea706780c466cf06d8f174405a659ffff8f163cfbfee98c0e173", size = 45258, upload-time = "2025-05-14T16:34:55.583Z" },
]

[[package]]
name = "typing-extensions"
version = "4.13.2"
source = { registry = "https://pypi.org/simple" }
sdist = { url = "https://files.pythonhosted.org/packages/f6/37/23083fcd6e35492953e8d2aaaa68b860eb422b34627b13f2ce3eb6106061/typing_extensions-4.13.2.tar.gz", hash = "sha256:e6c81219bd689f51865d9e372991c540bda33a0379d5573cddb9a3a23f7caaef", size = 106967, upload-time = "2025-04-10T14:19:05.416Z" }
wheels = [
    { url = "https://files.pythonhosted.org/packages/8b/54/b1ae86c0973cc6f0210b53d508ca3641fb6d0c56823f288d108bc7ab3cc8/typing_extensions-4.13.2-py3-none-any.whl", hash = "sha256:a439e7c04b49fec3e5d3e2beaa21755cadbbdc391694e28ccdd36ca4a1408f8c", size = 45806, upload-time = "2025-04-10T14:19:03.967Z" },
]

[[package]]
name = "typing-inspection"
version = "0.4.1"
source = { registry = "https://pypi.org/simple" }
dependencies = [
    { name = "typing-extensions" },
]
sdist = { url = "https://files.pythonhosted.org/packages/f8/b1/0c11f5058406b3af7609f121aaa6b609744687f1d158b3c3a5bf4cc94238/typing_inspection-0.4.1.tar.gz", hash = "sha256:6ae134cc0203c33377d43188d4064e9b357dba58cff3185f22924610e70a9d28", size = 75726, upload-time = "2025-05-21T18:55:23.885Z" }
wheels = [
    { url = "https://files.pythonhosted.org/packages/17/69/cd203477f944c353c31bade965f880aa1061fd6bf05ded0726ca845b6ff7/typing_inspection-0.4.1-py3-none-any.whl", hash = "sha256:389055682238f53b04f7badcb49b989835495a96700ced5dab2d8feae4b26f51", size = 14552, upload-time = "2025-05-21T18:55:22.152Z" },
]

[[package]]
name = "tzdata"
version = "2025.2"
source = { registry = "https://pypi.org/simple" }
sdist = { url = "https://files.pythonhosted.org/packages/95/32/1a225d6164441be760d75c2c42e2780dc0873fe382da3e98a2e1e48361e5/tzdata-2025.2.tar.gz", hash = "sha256:b60a638fcc0daffadf82fe0f57e53d06bdec2f36c4df66280ae79bce6bd6f2b9", size = 196380, upload-time = "2025-03-23T13:54:43.652Z" }
wheels = [
    { url = "https://files.pythonhosted.org/packages/5c/23/c7abc0ca0a1526a0774eca151daeb8de62ec457e77262b66b359c3c7679e/tzdata-2025.2-py2.py3-none-any.whl", hash = "sha256:1a403fada01ff9221ca8044d701868fa132215d84beb92242d9acd2147f667a8", size = 347839, upload-time = "2025-03-23T13:54:41.845Z" },
]

[[package]]
name = "urllib3"
version = "2.4.0"
source = { registry = "https://pypi.org/simple" }
sdist = { url = "https://files.pythonhosted.org/packages/8a/78/16493d9c386d8e60e442a35feac5e00f0913c0f4b7c217c11e8ec2ff53e0/urllib3-2.4.0.tar.gz", hash = "sha256:414bc6535b787febd7567804cc015fee39daab8ad86268f1310a9250697de466", size = 390672, upload-time = "2025-04-10T15:23:39.232Z" }
wheels = [
    { url = "https://files.pythonhosted.org/packages/6b/11/cc635220681e93a0183390e26485430ca2c7b5f9d33b15c74c2861cb8091/urllib3-2.4.0-py3-none-any.whl", hash = "sha256:4e16665048960a0900c702d4a66415956a584919c03361cac9f1df5c5dd7e813", size = 128680, upload-time = "2025-04-10T15:23:37.377Z" },
]

[[package]]
name = "uvicorn"
version = "0.34.3"
source = { registry = "https://pypi.org/simple" }
dependencies = [
    { name = "click" },
    { name = "h11" },
]
sdist = { url = "https://files.pythonhosted.org/packages/de/ad/713be230bcda622eaa35c28f0d328c3675c371238470abdea52417f17a8e/uvicorn-0.34.3.tar.gz", hash = "sha256:35919a9a979d7a59334b6b10e05d77c1d0d574c50e0fc98b8b1a0f165708b55a", size = 76631, upload-time = "2025-06-01T07:48:17.531Z" }
wheels = [
    { url = "https://files.pythonhosted.org/packages/6d/0d/8adfeaa62945f90d19ddc461c55f4a50c258af7662d34b6a3d5d1f8646f6/uvicorn-0.34.3-py3-none-any.whl", hash = "sha256:16246631db62bdfbf069b0645177d6e8a77ba950cfedbfd093acef9444e4d885", size = 62431, upload-time = "2025-06-01T07:48:15.664Z" },
]

[package.optional-dependencies]
standard = [
    { name = "colorama", marker = "sys_platform == 'win32'" },
    { name = "httptools" },
    { name = "python-dotenv" },
    { name = "pyyaml" },
    { name = "uvloop", marker = "platform_python_implementation != 'PyPy' and sys_platform != 'cygwin' and sys_platform != 'win32'" },
    { name = "watchfiles" },
    { name = "websockets" },
]

[[package]]
name = "uvloop"
version = "0.21.0"
source = { registry = "https://pypi.org/simple" }
sdist = { url = "https://files.pythonhosted.org/packages/af/c0/854216d09d33c543f12a44b393c402e89a920b1a0a7dc634c42de91b9cf6/uvloop-0.21.0.tar.gz", hash = "sha256:3bf12b0fda68447806a7ad847bfa591613177275d35b6724b1ee573faa3704e3", size = 2492741, upload-time = "2024-10-14T23:38:35.489Z" }
wheels = [
    { url = "https://files.pythonhosted.org/packages/8c/4c/03f93178830dc7ce8b4cdee1d36770d2f5ebb6f3d37d354e061eefc73545/uvloop-0.21.0-cp312-cp312-macosx_10_13_universal2.whl", hash = "sha256:359ec2c888397b9e592a889c4d72ba3d6befba8b2bb01743f72fffbde663b59c", size = 1471284, upload-time = "2024-10-14T23:37:47.833Z" },
    { url = "https://files.pythonhosted.org/packages/43/3e/92c03f4d05e50f09251bd8b2b2b584a2a7f8fe600008bcc4523337abe676/uvloop-0.21.0-cp312-cp312-macosx_10_13_x86_64.whl", hash = "sha256:f7089d2dc73179ce5ac255bdf37c236a9f914b264825fdaacaded6990a7fb4c2", size = 821349, upload-time = "2024-10-14T23:37:50.149Z" },
    { url = "https://files.pythonhosted.org/packages/a6/ef/a02ec5da49909dbbfb1fd205a9a1ac4e88ea92dcae885e7c961847cd51e2/uvloop-0.21.0-cp312-cp312-manylinux_2_17_aarch64.manylinux2014_aarch64.whl", hash = "sha256:baa4dcdbd9ae0a372f2167a207cd98c9f9a1ea1188a8a526431eef2f8116cc8d", size = 4580089, upload-time = "2024-10-14T23:37:51.703Z" },
    { url = "https://files.pythonhosted.org/packages/06/a7/b4e6a19925c900be9f98bec0a75e6e8f79bb53bdeb891916609ab3958967/uvloop-0.21.0-cp312-cp312-manylinux_2_17_x86_64.manylinux2014_x86_64.whl", hash = "sha256:86975dca1c773a2c9864f4c52c5a55631038e387b47eaf56210f873887b6c8dc", size = 4693770, upload-time = "2024-10-14T23:37:54.122Z" },
    { url = "https://files.pythonhosted.org/packages/ce/0c/f07435a18a4b94ce6bd0677d8319cd3de61f3a9eeb1e5f8ab4e8b5edfcb3/uvloop-0.21.0-cp312-cp312-musllinux_1_2_aarch64.whl", hash = "sha256:461d9ae6660fbbafedd07559c6a2e57cd553b34b0065b6550685f6653a98c1cb", size = 4451321, upload-time = "2024-10-14T23:37:55.766Z" },
    { url = "https://files.pythonhosted.org/packages/8f/eb/f7032be105877bcf924709c97b1bf3b90255b4ec251f9340cef912559f28/uvloop-0.21.0-cp312-cp312-musllinux_1_2_x86_64.whl", hash = "sha256:183aef7c8730e54c9a3ee3227464daed66e37ba13040bb3f350bc2ddc040f22f", size = 4659022, upload-time = "2024-10-14T23:37:58.195Z" },
    { url = "https://files.pythonhosted.org/packages/3f/8d/2cbef610ca21539f0f36e2b34da49302029e7c9f09acef0b1c3b5839412b/uvloop-0.21.0-cp313-cp313-macosx_10_13_universal2.whl", hash = "sha256:bfd55dfcc2a512316e65f16e503e9e450cab148ef11df4e4e679b5e8253a5281", size = 1468123, upload-time = "2024-10-14T23:38:00.688Z" },
    { url = "https://files.pythonhosted.org/packages/93/0d/b0038d5a469f94ed8f2b2fce2434a18396d8fbfb5da85a0a9781ebbdec14/uvloop-0.21.0-cp313-cp313-macosx_10_13_x86_64.whl", hash = "sha256:787ae31ad8a2856fc4e7c095341cccc7209bd657d0e71ad0dc2ea83c4a6fa8af", size = 819325, upload-time = "2024-10-14T23:38:02.309Z" },
    { url = "https://files.pythonhosted.org/packages/50/94/0a687f39e78c4c1e02e3272c6b2ccdb4e0085fda3b8352fecd0410ccf915/uvloop-0.21.0-cp313-cp313-manylinux_2_17_aarch64.manylinux2014_aarch64.whl", hash = "sha256:5ee4d4ef48036ff6e5cfffb09dd192c7a5027153948d85b8da7ff705065bacc6", size = 4582806, upload-time = "2024-10-14T23:38:04.711Z" },
    { url = "https://files.pythonhosted.org/packages/d2/19/f5b78616566ea68edd42aacaf645adbf71fbd83fc52281fba555dc27e3f1/uvloop-0.21.0-cp313-cp313-manylinux_2_17_x86_64.manylinux2014_x86_64.whl", hash = "sha256:f3df876acd7ec037a3d005b3ab85a7e4110422e4d9c1571d4fc89b0fc41b6816", size = 4701068, upload-time = "2024-10-14T23:38:06.385Z" },
    { url = "https://files.pythonhosted.org/packages/47/57/66f061ee118f413cd22a656de622925097170b9380b30091b78ea0c6ea75/uvloop-0.21.0-cp313-cp313-musllinux_1_2_aarch64.whl", hash = "sha256:bd53ecc9a0f3d87ab847503c2e1552b690362e005ab54e8a48ba97da3924c0dc", size = 4454428, upload-time = "2024-10-14T23:38:08.416Z" },
    { url = "https://files.pythonhosted.org/packages/63/9a/0962b05b308494e3202d3f794a6e85abe471fe3cafdbcf95c2e8c713aabd/uvloop-0.21.0-cp313-cp313-musllinux_1_2_x86_64.whl", hash = "sha256:a5c39f217ab3c663dc699c04cbd50c13813e31d917642d459fdcec07555cc553", size = 4660018, upload-time = "2024-10-14T23:38:10.888Z" },
]

[[package]]
name = "vine"
version = "5.1.0"
source = { registry = "https://pypi.org/simple" }
sdist = { url = "https://files.pythonhosted.org/packages/bd/e4/d07b5f29d283596b9727dd5275ccbceb63c44a1a82aa9e4bfd20426762ac/vine-5.1.0.tar.gz", hash = "sha256:8b62e981d35c41049211cf62a0a1242d8c1ee9bd15bb196ce38aefd6799e61e0", size = 48980, upload-time = "2023-11-05T08:46:53.857Z" }
wheels = [
    { url = "https://files.pythonhosted.org/packages/03/ff/7c0c86c43b3cbb927e0ccc0255cb4057ceba4799cd44ae95174ce8e8b5b2/vine-5.1.0-py3-none-any.whl", hash = "sha256:40fdf3c48b2cfe1c38a49e9ae2da6fda88e4794c810050a728bd7413811fb1dc", size = 9636, upload-time = "2023-11-05T08:46:51.205Z" },
]

[[package]]
name = "virtualenv"
version = "20.34.0"
source = { registry = "https://pypi.org/simple" }
dependencies = [
    { name = "distlib" },
    { name = "filelock" },
    { name = "platformdirs" },
]
sdist = { url = "https://files.pythonhosted.org/packages/1c/14/37fcdba2808a6c615681cd216fecae00413c9dab44fb2e57805ecf3eaee3/virtualenv-20.34.0.tar.gz", hash = "sha256:44815b2c9dee7ed86e387b842a84f20b93f7f417f95886ca1996a72a4138eb1a", size = 6003808, upload-time = "2025-08-13T14:24:07.464Z" }
wheels = [
    { url = "https://files.pythonhosted.org/packages/76/06/04c8e804f813cf972e3262f3f8584c232de64f0cde9f703b46cf53a45090/virtualenv-20.34.0-py3-none-any.whl", hash = "sha256:341f5afa7eee943e4984a9207c025feedd768baff6753cd660c857ceb3e36026", size = 5983279, upload-time = "2025-08-13T14:24:05.111Z" },
]

[[package]]
name = "watchfiles"
version = "1.1.0"
source = { registry = "https://pypi.org/simple" }
dependencies = [
    { name = "anyio" },
]
sdist = { url = "https://files.pythonhosted.org/packages/2a/9a/d451fcc97d029f5812e898fd30a53fd8c15c7bbd058fd75cfc6beb9bd761/watchfiles-1.1.0.tar.gz", hash = "sha256:693ed7ec72cbfcee399e92c895362b6e66d63dac6b91e2c11ae03d10d503e575", size = 94406, upload-time = "2025-06-15T19:06:59.42Z" }
wheels = [
    { url = "https://files.pythonhosted.org/packages/f6/b8/858957045a38a4079203a33aaa7d23ea9269ca7761c8a074af3524fbb240/watchfiles-1.1.0-cp312-cp312-macosx_10_12_x86_64.whl", hash = "sha256:9dc001c3e10de4725c749d4c2f2bdc6ae24de5a88a339c4bce32300a31ede179", size = 402339, upload-time = "2025-06-15T19:05:24.516Z" },
    { url = "https://files.pythonhosted.org/packages/80/28/98b222cca751ba68e88521fabd79a4fab64005fc5976ea49b53fa205d1fa/watchfiles-1.1.0-cp312-cp312-macosx_11_0_arm64.whl", hash = "sha256:d9ba68ec283153dead62cbe81872d28e053745f12335d037de9cbd14bd1877f5", size = 394409, upload-time = "2025-06-15T19:05:25.469Z" },
    { url = "https://files.pythonhosted.org/packages/86/50/dee79968566c03190677c26f7f47960aff738d32087087bdf63a5473e7df/watchfiles-1.1.0-cp312-cp312-manylinux_2_17_aarch64.manylinux2014_aarch64.whl", hash = "sha256:130fc497b8ee68dce163e4254d9b0356411d1490e868bd8790028bc46c5cc297", size = 450939, upload-time = "2025-06-15T19:05:26.494Z" },
    { url = "https://files.pythonhosted.org/packages/40/45/a7b56fb129700f3cfe2594a01aa38d033b92a33dddce86c8dfdfc1247b72/watchfiles-1.1.0-cp312-cp312-manylinux_2_17_armv7l.manylinux2014_armv7l.whl", hash = "sha256:50a51a90610d0845a5931a780d8e51d7bd7f309ebc25132ba975aca016b576a0", size = 457270, upload-time = "2025-06-15T19:05:27.466Z" },
    { url = "https://files.pythonhosted.org/packages/b5/c8/fa5ef9476b1d02dc6b5e258f515fcaaecf559037edf8b6feffcbc097c4b8/watchfiles-1.1.0-cp312-cp312-manylinux_2_17_i686.manylinux2014_i686.whl", hash = "sha256:dc44678a72ac0910bac46fa6a0de6af9ba1355669b3dfaf1ce5f05ca7a74364e", size = 483370, upload-time = "2025-06-15T19:05:28.548Z" },
    { url = "https://files.pythonhosted.org/packages/98/68/42cfcdd6533ec94f0a7aab83f759ec11280f70b11bfba0b0f885e298f9bd/watchfiles-1.1.0-cp312-cp312-manylinux_2_17_ppc64le.manylinux2014_ppc64le.whl", hash = "sha256:a543492513a93b001975ae283a51f4b67973662a375a403ae82f420d2c7205ee", size = 598654, upload-time = "2025-06-15T19:05:29.997Z" },
    { url = "https://files.pythonhosted.org/packages/d3/74/b2a1544224118cc28df7e59008a929e711f9c68ce7d554e171b2dc531352/watchfiles-1.1.0-cp312-cp312-manylinux_2_17_s390x.manylinux2014_s390x.whl", hash = "sha256:8ac164e20d17cc285f2b94dc31c384bc3aa3dd5e7490473b3db043dd70fbccfd", size = 478667, upload-time = "2025-06-15T19:05:31.172Z" },
    { url = "https://files.pythonhosted.org/packages/8c/77/e3362fe308358dc9f8588102481e599c83e1b91c2ae843780a7ded939a35/watchfiles-1.1.0-cp312-cp312-manylinux_2_17_x86_64.manylinux2014_x86_64.whl", hash = "sha256:f7590d5a455321e53857892ab8879dce62d1f4b04748769f5adf2e707afb9d4f", size = 452213, upload-time = "2025-06-15T19:05:32.299Z" },
    { url = "https://files.pythonhosted.org/packages/6e/17/c8f1a36540c9a1558d4faf08e909399e8133599fa359bf52ec8fcee5be6f/watchfiles-1.1.0-cp312-cp312-musllinux_1_1_aarch64.whl", hash = "sha256:37d3d3f7defb13f62ece99e9be912afe9dd8a0077b7c45ee5a57c74811d581a4", size = 626718, upload-time = "2025-06-15T19:05:33.415Z" },
    { url = "https://files.pythonhosted.org/packages/26/45/fb599be38b4bd38032643783d7496a26a6f9ae05dea1a42e58229a20ac13/watchfiles-1.1.0-cp312-cp312-musllinux_1_1_x86_64.whl", hash = "sha256:7080c4bb3efd70a07b1cc2df99a7aa51d98685be56be6038c3169199d0a1c69f", size = 623098, upload-time = "2025-06-15T19:05:34.534Z" },
    { url = "https://files.pythonhosted.org/packages/a1/e7/fdf40e038475498e160cd167333c946e45d8563ae4dd65caf757e9ffe6b4/watchfiles-1.1.0-cp312-cp312-win32.whl", hash = "sha256:cbcf8630ef4afb05dc30107bfa17f16c0896bb30ee48fc24bf64c1f970f3b1fd", size = 279209, upload-time = "2025-06-15T19:05:35.577Z" },
    { url = "https://files.pythonhosted.org/packages/3f/d3/3ae9d5124ec75143bdf088d436cba39812122edc47709cd2caafeac3266f/watchfiles-1.1.0-cp312-cp312-win_amd64.whl", hash = "sha256:cbd949bdd87567b0ad183d7676feb98136cde5bb9025403794a4c0db28ed3a47", size = 292786, upload-time = "2025-06-15T19:05:36.559Z" },
    { url = "https://files.pythonhosted.org/packages/26/2f/7dd4fc8b5f2b34b545e19629b4a018bfb1de23b3a496766a2c1165ca890d/watchfiles-1.1.0-cp312-cp312-win_arm64.whl", hash = "sha256:0a7d40b77f07be87c6faa93d0951a0fcd8cbca1ddff60a1b65d741bac6f3a9f6", size = 284343, upload-time = "2025-06-15T19:05:37.5Z" },
    { url = "https://files.pythonhosted.org/packages/d3/42/fae874df96595556a9089ade83be34a2e04f0f11eb53a8dbf8a8a5e562b4/watchfiles-1.1.0-cp313-cp313-macosx_10_12_x86_64.whl", hash = "sha256:5007f860c7f1f8df471e4e04aaa8c43673429047d63205d1630880f7637bca30", size = 402004, upload-time = "2025-06-15T19:05:38.499Z" },
    { url = "https://files.pythonhosted.org/packages/fa/55/a77e533e59c3003d9803c09c44c3651224067cbe7fb5d574ddbaa31e11ca/watchfiles-1.1.0-cp313-cp313-macosx_11_0_arm64.whl", hash = "sha256:20ecc8abbd957046f1fe9562757903f5eaf57c3bce70929fda6c7711bb58074a", size = 393671, upload-time = "2025-06-15T19:05:39.52Z" },
    { url = "https://files.pythonhosted.org/packages/05/68/b0afb3f79c8e832e6571022611adbdc36e35a44e14f129ba09709aa4bb7a/watchfiles-1.1.0-cp313-cp313-manylinux_2_17_aarch64.manylinux2014_aarch64.whl", hash = "sha256:f2f0498b7d2a3c072766dba3274fe22a183dbea1f99d188f1c6c72209a1063dc", size = 449772, upload-time = "2025-06-15T19:05:40.897Z" },
    { url = "https://files.pythonhosted.org/packages/ff/05/46dd1f6879bc40e1e74c6c39a1b9ab9e790bf1f5a2fe6c08b463d9a807f4/watchfiles-1.1.0-cp313-cp313-manylinux_2_17_armv7l.manylinux2014_armv7l.whl", hash = "sha256:239736577e848678e13b201bba14e89718f5c2133dfd6b1f7846fa1b58a8532b", size = 456789, upload-time = "2025-06-15T19:05:42.045Z" },
    { url = "https://files.pythonhosted.org/packages/8b/ca/0eeb2c06227ca7f12e50a47a3679df0cd1ba487ea19cf844a905920f8e95/watchfiles-1.1.0-cp313-cp313-manylinux_2_17_i686.manylinux2014_i686.whl", hash = "sha256:eff4b8d89f444f7e49136dc695599a591ff769300734446c0a86cba2eb2f9895", size = 482551, upload-time = "2025-06-15T19:05:43.781Z" },
    { url = "https://files.pythonhosted.org/packages/31/47/2cecbd8694095647406645f822781008cc524320466ea393f55fe70eed3b/watchfiles-1.1.0-cp313-cp313-manylinux_2_17_ppc64le.manylinux2014_ppc64le.whl", hash = "sha256:12b0a02a91762c08f7264e2e79542f76870c3040bbc847fb67410ab81474932a", size = 597420, upload-time = "2025-06-15T19:05:45.244Z" },
    { url = "https://files.pythonhosted.org/packages/d9/7e/82abc4240e0806846548559d70f0b1a6dfdca75c1b4f9fa62b504ae9b083/watchfiles-1.1.0-cp313-cp313-manylinux_2_17_s390x.manylinux2014_s390x.whl", hash = "sha256:29e7bc2eee15cbb339c68445959108803dc14ee0c7b4eea556400131a8de462b", size = 477950, upload-time = "2025-06-15T19:05:46.332Z" },
    { url = "https://files.pythonhosted.org/packages/25/0d/4d564798a49bf5482a4fa9416dea6b6c0733a3b5700cb8a5a503c4b15853/watchfiles-1.1.0-cp313-cp313-manylinux_2_17_x86_64.manylinux2014_x86_64.whl", hash = "sha256:d9481174d3ed982e269c090f780122fb59cee6c3796f74efe74e70f7780ed94c", size = 451706, upload-time = "2025-06-15T19:05:47.459Z" },
    { url = "https://files.pythonhosted.org/packages/81/b5/5516cf46b033192d544102ea07c65b6f770f10ed1d0a6d388f5d3874f6e4/watchfiles-1.1.0-cp313-cp313-musllinux_1_1_aarch64.whl", hash = "sha256:80f811146831c8c86ab17b640801c25dc0a88c630e855e2bef3568f30434d52b", size = 625814, upload-time = "2025-06-15T19:05:48.654Z" },
    { url = "https://files.pythonhosted.org/packages/0c/dd/7c1331f902f30669ac3e754680b6edb9a0dd06dea5438e61128111fadd2c/watchfiles-1.1.0-cp313-cp313-musllinux_1_1_x86_64.whl", hash = "sha256:60022527e71d1d1fda67a33150ee42869042bce3d0fcc9cc49be009a9cded3fb", size = 622820, upload-time = "2025-06-15T19:05:50.088Z" },
    { url = "https://files.pythonhosted.org/packages/1b/14/36d7a8e27cd128d7b1009e7715a7c02f6c131be9d4ce1e5c3b73d0e342d8/watchfiles-1.1.0-cp313-cp313-win32.whl", hash = "sha256:32d6d4e583593cb8576e129879ea0991660b935177c0f93c6681359b3654bfa9", size = 279194, upload-time = "2025-06-15T19:05:51.186Z" },
    { url = "https://files.pythonhosted.org/packages/25/41/2dd88054b849aa546dbeef5696019c58f8e0774f4d1c42123273304cdb2e/watchfiles-1.1.0-cp313-cp313-win_amd64.whl", hash = "sha256:f21af781a4a6fbad54f03c598ab620e3a77032c5878f3d780448421a6e1818c7", size = 292349, upload-time = "2025-06-15T19:05:52.201Z" },
    { url = "https://files.pythonhosted.org/packages/c8/cf/421d659de88285eb13941cf11a81f875c176f76a6d99342599be88e08d03/watchfiles-1.1.0-cp313-cp313-win_arm64.whl", hash = "sha256:5366164391873ed76bfdf618818c82084c9db7fac82b64a20c44d335eec9ced5", size = 283836, upload-time = "2025-06-15T19:05:53.265Z" },
    { url = "https://files.pythonhosted.org/packages/45/10/6faf6858d527e3599cc50ec9fcae73590fbddc1420bd4fdccfebffeedbc6/watchfiles-1.1.0-cp313-cp313t-macosx_10_12_x86_64.whl", hash = "sha256:17ab167cca6339c2b830b744eaf10803d2a5b6683be4d79d8475d88b4a8a4be1", size = 400343, upload-time = "2025-06-15T19:05:54.252Z" },
    { url = "https://files.pythonhosted.org/packages/03/20/5cb7d3966f5e8c718006d0e97dfe379a82f16fecd3caa7810f634412047a/watchfiles-1.1.0-cp313-cp313t-macosx_11_0_arm64.whl", hash = "sha256:328dbc9bff7205c215a7807da7c18dce37da7da718e798356212d22696404339", size = 392916, upload-time = "2025-06-15T19:05:55.264Z" },
    { url = "https://files.pythonhosted.org/packages/8c/07/d8f1176328fa9e9581b6f120b017e286d2a2d22ae3f554efd9515c8e1b49/watchfiles-1.1.0-cp313-cp313t-manylinux_2_17_aarch64.manylinux2014_aarch64.whl", hash = "sha256:f7208ab6e009c627b7557ce55c465c98967e8caa8b11833531fdf95799372633", size = 449582, upload-time = "2025-06-15T19:05:56.317Z" },
    { url = "https://files.pythonhosted.org/packages/66/e8/80a14a453cf6038e81d072a86c05276692a1826471fef91df7537dba8b46/watchfiles-1.1.0-cp313-cp313t-manylinux_2_17_armv7l.manylinux2014_armv7l.whl", hash = "sha256:a8f6f72974a19efead54195bc9bed4d850fc047bb7aa971268fd9a8387c89011", size = 456752, upload-time = "2025-06-15T19:05:57.359Z" },
    { url = "https://files.pythonhosted.org/packages/5a/25/0853b3fe0e3c2f5af9ea60eb2e781eade939760239a72c2d38fc4cc335f6/watchfiles-1.1.0-cp313-cp313t-manylinux_2_17_i686.manylinux2014_i686.whl", hash = "sha256:d181ef50923c29cf0450c3cd47e2f0557b62218c50b2ab8ce2ecaa02bd97e670", size = 481436, upload-time = "2025-06-15T19:05:58.447Z" },
    { url = "https://files.pythonhosted.org/packages/fe/9e/4af0056c258b861fbb29dcb36258de1e2b857be4a9509e6298abcf31e5c9/watchfiles-1.1.0-cp313-cp313t-manylinux_2_17_ppc64le.manylinux2014_ppc64le.whl", hash = "sha256:adb4167043d3a78280d5d05ce0ba22055c266cf8655ce942f2fb881262ff3cdf", size = 596016, upload-time = "2025-06-15T19:05:59.59Z" },
    { url = "https://files.pythonhosted.org/packages/c5/fa/95d604b58aa375e781daf350897aaaa089cff59d84147e9ccff2447c8294/watchfiles-1.1.0-cp313-cp313t-manylinux_2_17_s390x.manylinux2014_s390x.whl", hash = "sha256:8c5701dc474b041e2934a26d31d39f90fac8a3dee2322b39f7729867f932b1d4", size = 476727, upload-time = "2025-06-15T19:06:01.086Z" },
    { url = "https://files.pythonhosted.org/packages/65/95/fe479b2664f19be4cf5ceeb21be05afd491d95f142e72d26a42f41b7c4f8/watchfiles-1.1.0-cp313-cp313t-manylinux_2_17_x86_64.manylinux2014_x86_64.whl", hash = "sha256:b067915e3c3936966a8607f6fe5487df0c9c4afb85226613b520890049deea20", size = 451864, upload-time = "2025-06-15T19:06:02.144Z" },
    { url = "https://files.pythonhosted.org/packages/d3/8a/3c4af14b93a15ce55901cd7a92e1a4701910f1768c78fb30f61d2b79785b/watchfiles-1.1.0-cp313-cp313t-musllinux_1_1_aarch64.whl", hash = "sha256:9c733cda03b6d636b4219625a4acb5c6ffb10803338e437fb614fef9516825ef", size = 625626, upload-time = "2025-06-15T19:06:03.578Z" },
    { url = "https://files.pythonhosted.org/packages/da/f5/cf6aa047d4d9e128f4b7cde615236a915673775ef171ff85971d698f3c2c/watchfiles-1.1.0-cp313-cp313t-musllinux_1_1_x86_64.whl", hash = "sha256:cc08ef8b90d78bfac66f0def80240b0197008e4852c9f285907377b2947ffdcb", size = 622744, upload-time = "2025-06-15T19:06:05.066Z" },
    { url = "https://files.pythonhosted.org/packages/2c/00/70f75c47f05dea6fd30df90f047765f6fc2d6eb8b5a3921379b0b04defa2/watchfiles-1.1.0-cp314-cp314-macosx_10_12_x86_64.whl", hash = "sha256:9974d2f7dc561cce3bb88dfa8eb309dab64c729de85fba32e98d75cf24b66297", size = 402114, upload-time = "2025-06-15T19:06:06.186Z" },
    { url = "https://files.pythonhosted.org/packages/53/03/acd69c48db4a1ed1de26b349d94077cca2238ff98fd64393f3e97484cae6/watchfiles-1.1.0-cp314-cp314-macosx_11_0_arm64.whl", hash = "sha256:c68e9f1fcb4d43798ad8814c4c1b61547b014b667216cb754e606bfade587018", size = 393879, upload-time = "2025-06-15T19:06:07.369Z" },
    { url = "https://files.pythonhosted.org/packages/2f/c8/a9a2a6f9c8baa4eceae5887fecd421e1b7ce86802bcfc8b6a942e2add834/watchfiles-1.1.0-cp314-cp314-manylinux_2_17_aarch64.manylinux2014_aarch64.whl", hash = "sha256:95ab1594377effac17110e1352989bdd7bdfca9ff0e5eeccd8c69c5389b826d0", size = 450026, upload-time = "2025-06-15T19:06:08.476Z" },
    { url = "https://files.pythonhosted.org/packages/fe/51/d572260d98388e6e2b967425c985e07d47ee6f62e6455cefb46a6e06eda5/watchfiles-1.1.0-cp314-cp314-manylinux_2_17_armv7l.manylinux2014_armv7l.whl", hash = "sha256:fba9b62da882c1be1280a7584ec4515d0a6006a94d6e5819730ec2eab60ffe12", size = 457917, upload-time = "2025-06-15T19:06:09.988Z" },
    { url = "https://files.pythonhosted.org/packages/c6/2d/4258e52917bf9f12909b6ec314ff9636276f3542f9d3807d143f27309104/watchfiles-1.1.0-cp314-cp314-manylinux_2_17_i686.manylinux2014_i686.whl", hash = "sha256:3434e401f3ce0ed6b42569128b3d1e3af773d7ec18751b918b89cd49c14eaafb", size = 483602, upload-time = "2025-06-15T19:06:11.088Z" },
    { url = "https://files.pythonhosted.org/packages/84/99/bee17a5f341a4345fe7b7972a475809af9e528deba056f8963d61ea49f75/watchfiles-1.1.0-cp314-cp314-manylinux_2_17_ppc64le.manylinux2014_ppc64le.whl", hash = "sha256:fa257a4d0d21fcbca5b5fcba9dca5a78011cb93c0323fb8855c6d2dfbc76eb77", size = 596758, upload-time = "2025-06-15T19:06:12.197Z" },
    { url = "https://files.pythonhosted.org/packages/40/76/e4bec1d59b25b89d2b0716b41b461ed655a9a53c60dc78ad5771fda5b3e6/watchfiles-1.1.0-cp314-cp314-manylinux_2_17_s390x.manylinux2014_s390x.whl", hash = "sha256:7fd1b3879a578a8ec2076c7961076df540b9af317123f84569f5a9ddee64ce92", size = 477601, upload-time = "2025-06-15T19:06:13.391Z" },
    { url = "https://files.pythonhosted.org/packages/1f/fa/a514292956f4a9ce3c567ec0c13cce427c158e9f272062685a8a727d08fc/watchfiles-1.1.0-cp314-cp314-manylinux_2_17_x86_64.manylinux2014_x86_64.whl", hash = "sha256:62cc7a30eeb0e20ecc5f4bd113cd69dcdb745a07c68c0370cea919f373f65d9e", size = 451936, upload-time = "2025-06-15T19:06:14.656Z" },
    { url = "https://files.pythonhosted.org/packages/32/5d/c3bf927ec3bbeb4566984eba8dd7a8eb69569400f5509904545576741f88/watchfiles-1.1.0-cp314-cp314-musllinux_1_1_aarch64.whl", hash = "sha256:891c69e027748b4a73847335d208e374ce54ca3c335907d381fde4e41661b13b", size = 626243, upload-time = "2025-06-15T19:06:16.232Z" },
    { url = "https://files.pythonhosted.org/packages/e6/65/6e12c042f1a68c556802a84d54bb06d35577c81e29fba14019562479159c/watchfiles-1.1.0-cp314-cp314-musllinux_1_1_x86_64.whl", hash = "sha256:12fe8eaffaf0faa7906895b4f8bb88264035b3f0243275e0bf24af0436b27259", size = 623073, upload-time = "2025-06-15T19:06:17.457Z" },
    { url = "https://files.pythonhosted.org/packages/89/ab/7f79d9bf57329e7cbb0a6fd4c7bd7d0cee1e4a8ef0041459f5409da3506c/watchfiles-1.1.0-cp314-cp314t-macosx_10_12_x86_64.whl", hash = "sha256:bfe3c517c283e484843cb2e357dd57ba009cff351edf45fb455b5fbd1f45b15f", size = 400872, upload-time = "2025-06-15T19:06:18.57Z" },
    { url = "https://files.pythonhosted.org/packages/df/d5/3f7bf9912798e9e6c516094db6b8932df53b223660c781ee37607030b6d3/watchfiles-1.1.0-cp314-cp314t-macosx_11_0_arm64.whl", hash = "sha256:a9ccbf1f129480ed3044f540c0fdbc4ee556f7175e5ab40fe077ff6baf286d4e", size = 392877, upload-time = "2025-06-15T19:06:19.55Z" },
    { url = "https://files.pythonhosted.org/packages/0d/c5/54ec7601a2798604e01c75294770dbee8150e81c6e471445d7601610b495/watchfiles-1.1.0-cp314-cp314t-manylinux_2_17_aarch64.manylinux2014_aarch64.whl", hash = "sha256:ba0e3255b0396cac3cc7bbace76404dd72b5438bf0d8e7cefa2f79a7f3649caa", size = 449645, upload-time = "2025-06-15T19:06:20.66Z" },
    { url = "https://files.pythonhosted.org/packages/0a/04/c2f44afc3b2fce21ca0b7802cbd37ed90a29874f96069ed30a36dfe57c2b/watchfiles-1.1.0-cp314-cp314t-manylinux_2_17_armv7l.manylinux2014_armv7l.whl", hash = "sha256:4281cd9fce9fc0a9dbf0fc1217f39bf9cf2b4d315d9626ef1d4e87b84699e7e8", size = 457424, upload-time = "2025-06-15T19:06:21.712Z" },
    { url = "https://files.pythonhosted.org/packages/9f/b0/eec32cb6c14d248095261a04f290636da3df3119d4040ef91a4a50b29fa5/watchfiles-1.1.0-cp314-cp314t-manylinux_2_17_i686.manylinux2014_i686.whl", hash = "sha256:6d2404af8db1329f9a3c9b79ff63e0ae7131986446901582067d9304ae8aaf7f", size = 481584, upload-time = "2025-06-15T19:06:22.777Z" },
    { url = "https://files.pythonhosted.org/packages/d1/e2/ca4bb71c68a937d7145aa25709e4f5d68eb7698a25ce266e84b55d591bbd/watchfiles-1.1.0-cp314-cp314t-manylinux_2_17_ppc64le.manylinux2014_ppc64le.whl", hash = "sha256:e78b6ed8165996013165eeabd875c5dfc19d41b54f94b40e9fff0eb3193e5e8e", size = 596675, upload-time = "2025-06-15T19:06:24.226Z" },
    { url = "https://files.pythonhosted.org/packages/a1/dd/b0e4b7fb5acf783816bc950180a6cd7c6c1d2cf7e9372c0ea634e722712b/watchfiles-1.1.0-cp314-cp314t-manylinux_2_17_s390x.manylinux2014_s390x.whl", hash = "sha256:249590eb75ccc117f488e2fabd1bfa33c580e24b96f00658ad88e38844a040bb", size = 477363, upload-time = "2025-06-15T19:06:25.42Z" },
    { url = "https://files.pythonhosted.org/packages/69/c4/088825b75489cb5b6a761a4542645718893d395d8c530b38734f19da44d2/watchfiles-1.1.0-cp314-cp314t-manylinux_2_17_x86_64.manylinux2014_x86_64.whl", hash = "sha256:d05686b5487cfa2e2c28ff1aa370ea3e6c5accfe6435944ddea1e10d93872147", size = 452240, upload-time = "2025-06-15T19:06:26.552Z" },
    { url = "https://files.pythonhosted.org/packages/10/8c/22b074814970eeef43b7c44df98c3e9667c1f7bf5b83e0ff0201b0bd43f9/watchfiles-1.1.0-cp314-cp314t-musllinux_1_1_aarch64.whl", hash = "sha256:d0e10e6f8f6dc5762adee7dece33b722282e1f59aa6a55da5d493a97282fedd8", size = 625607, upload-time = "2025-06-15T19:06:27.606Z" },
    { url = "https://files.pythonhosted.org/packages/32/fa/a4f5c2046385492b2273213ef815bf71a0d4c1943b784fb904e184e30201/watchfiles-1.1.0-cp314-cp314t-musllinux_1_1_x86_64.whl", hash = "sha256:af06c863f152005c7592df1d6a7009c836a247c9d8adb78fef8575a5a98699db", size = 623315, upload-time = "2025-06-15T19:06:29.076Z" },
]

[[package]]
name = "wcwidth"
version = "0.2.13"
source = { registry = "https://pypi.org/simple" }
sdist = { url = "https://files.pythonhosted.org/packages/6c/63/53559446a878410fc5a5974feb13d31d78d752eb18aeba59c7fef1af7598/wcwidth-0.2.13.tar.gz", hash = "sha256:72ea0c06399eb286d978fdedb6923a9eb47e1c486ce63e9b4e64fc18303972b5", size = 101301, upload-time = "2024-01-06T02:10:57.829Z" }
wheels = [
    { url = "https://files.pythonhosted.org/packages/fd/84/fd2ba7aafacbad3c4201d395674fc6348826569da3c0937e75505ead3528/wcwidth-0.2.13-py2.py3-none-any.whl", hash = "sha256:3da69048e4540d84af32131829ff948f1e022c1c6bdb8d6102117aac784f6859", size = 34166, upload-time = "2024-01-06T02:10:55.763Z" },
]

[[package]]
name = "websockets"
version = "15.0.1"
source = { registry = "https://pypi.org/simple" }
sdist = { url = "https://files.pythonhosted.org/packages/21/e6/26d09fab466b7ca9c7737474c52be4f76a40301b08362eb2dbc19dcc16c1/websockets-15.0.1.tar.gz", hash = "sha256:82544de02076bafba038ce055ee6412d68da13ab47f0c60cab827346de828dee", size = 177016, upload-time = "2025-03-05T20:03:41.606Z" }
wheels = [
    { url = "https://files.pythonhosted.org/packages/51/6b/4545a0d843594f5d0771e86463606a3988b5a09ca5123136f8a76580dd63/websockets-15.0.1-cp312-cp312-macosx_10_13_universal2.whl", hash = "sha256:3e90baa811a5d73f3ca0bcbf32064d663ed81318ab225ee4f427ad4e26e5aff3", size = 175437, upload-time = "2025-03-05T20:02:16.706Z" },
    { url = "https://files.pythonhosted.org/packages/f4/71/809a0f5f6a06522af902e0f2ea2757f71ead94610010cf570ab5c98e99ed/websockets-15.0.1-cp312-cp312-macosx_10_13_x86_64.whl", hash = "sha256:592f1a9fe869c778694f0aa806ba0374e97648ab57936f092fd9d87f8bc03665", size = 173096, upload-time = "2025-03-05T20:02:18.832Z" },
    { url = "https://files.pythonhosted.org/packages/3d/69/1a681dd6f02180916f116894181eab8b2e25b31e484c5d0eae637ec01f7c/websockets-15.0.1-cp312-cp312-macosx_11_0_arm64.whl", hash = "sha256:0701bc3cfcb9164d04a14b149fd74be7347a530ad3bbf15ab2c678a2cd3dd9a2", size = 173332, upload-time = "2025-03-05T20:02:20.187Z" },
    { url = "https://files.pythonhosted.org/packages/a6/02/0073b3952f5bce97eafbb35757f8d0d54812b6174ed8dd952aa08429bcc3/websockets-15.0.1-cp312-cp312-manylinux_2_17_aarch64.manylinux2014_aarch64.whl", hash = "sha256:e8b56bdcdb4505c8078cb6c7157d9811a85790f2f2b3632c7d1462ab5783d215", size = 183152, upload-time = "2025-03-05T20:02:22.286Z" },
    { url = "https://files.pythonhosted.org/packages/74/45/c205c8480eafd114b428284840da0b1be9ffd0e4f87338dc95dc6ff961a1/websockets-15.0.1-cp312-cp312-manylinux_2_5_i686.manylinux1_i686.manylinux_2_17_i686.manylinux2014_i686.whl", hash = "sha256:0af68c55afbd5f07986df82831c7bff04846928ea8d1fd7f30052638788bc9b5", size = 182096, upload-time = "2025-03-05T20:02:24.368Z" },
    { url = "https://files.pythonhosted.org/packages/14/8f/aa61f528fba38578ec553c145857a181384c72b98156f858ca5c8e82d9d3/websockets-15.0.1-cp312-cp312-manylinux_2_5_x86_64.manylinux1_x86_64.manylinux_2_17_x86_64.manylinux2014_x86_64.whl", hash = "sha256:64dee438fed052b52e4f98f76c5790513235efaa1ef7f3f2192c392cd7c91b65", size = 182523, upload-time = "2025-03-05T20:02:25.669Z" },
    { url = "https://files.pythonhosted.org/packages/ec/6d/0267396610add5bc0d0d3e77f546d4cd287200804fe02323797de77dbce9/websockets-15.0.1-cp312-cp312-musllinux_1_2_aarch64.whl", hash = "sha256:d5f6b181bb38171a8ad1d6aa58a67a6aa9d4b38d0f8c5f496b9e42561dfc62fe", size = 182790, upload-time = "2025-03-05T20:02:26.99Z" },
    { url = "https://files.pythonhosted.org/packages/02/05/c68c5adbf679cf610ae2f74a9b871ae84564462955d991178f95a1ddb7dd/websockets-15.0.1-cp312-cp312-musllinux_1_2_i686.whl", hash = "sha256:5d54b09eba2bada6011aea5375542a157637b91029687eb4fdb2dab11059c1b4", size = 182165, upload-time = "2025-03-05T20:02:30.291Z" },
    { url = "https://files.pythonhosted.org/packages/29/93/bb672df7b2f5faac89761cb5fa34f5cec45a4026c383a4b5761c6cea5c16/websockets-15.0.1-cp312-cp312-musllinux_1_2_x86_64.whl", hash = "sha256:3be571a8b5afed347da347bfcf27ba12b069d9d7f42cb8c7028b5e98bbb12597", size = 182160, upload-time = "2025-03-05T20:02:31.634Z" },
    { url = "https://files.pythonhosted.org/packages/ff/83/de1f7709376dc3ca9b7eeb4b9a07b4526b14876b6d372a4dc62312bebee0/websockets-15.0.1-cp312-cp312-win32.whl", hash = "sha256:c338ffa0520bdb12fbc527265235639fb76e7bc7faafbb93f6ba80d9c06578a9", size = 176395, upload-time = "2025-03-05T20:02:33.017Z" },
    { url = "https://files.pythonhosted.org/packages/7d/71/abf2ebc3bbfa40f391ce1428c7168fb20582d0ff57019b69ea20fa698043/websockets-15.0.1-cp312-cp312-win_amd64.whl", hash = "sha256:fcd5cf9e305d7b8338754470cf69cf81f420459dbae8a3b40cee57417f4614a7", size = 176841, upload-time = "2025-03-05T20:02:34.498Z" },
    { url = "https://files.pythonhosted.org/packages/cb/9f/51f0cf64471a9d2b4d0fc6c534f323b664e7095640c34562f5182e5a7195/websockets-15.0.1-cp313-cp313-macosx_10_13_universal2.whl", hash = "sha256:ee443ef070bb3b6ed74514f5efaa37a252af57c90eb33b956d35c8e9c10a1931", size = 175440, upload-time = "2025-03-05T20:02:36.695Z" },
    { url = "https://files.pythonhosted.org/packages/8a/05/aa116ec9943c718905997412c5989f7ed671bc0188ee2ba89520e8765d7b/websockets-15.0.1-cp313-cp313-macosx_10_13_x86_64.whl", hash = "sha256:5a939de6b7b4e18ca683218320fc67ea886038265fd1ed30173f5ce3f8e85675", size = 173098, upload-time = "2025-03-05T20:02:37.985Z" },
    { url = "https://files.pythonhosted.org/packages/ff/0b/33cef55ff24f2d92924923c99926dcce78e7bd922d649467f0eda8368923/websockets-15.0.1-cp313-cp313-macosx_11_0_arm64.whl", hash = "sha256:746ee8dba912cd6fc889a8147168991d50ed70447bf18bcda7039f7d2e3d9151", size = 173329, upload-time = "2025-03-05T20:02:39.298Z" },
    { url = "https://files.pythonhosted.org/packages/31/1d/063b25dcc01faa8fada1469bdf769de3768b7044eac9d41f734fd7b6ad6d/websockets-15.0.1-cp313-cp313-manylinux_2_17_aarch64.manylinux2014_aarch64.whl", hash = "sha256:595b6c3969023ecf9041b2936ac3827e4623bfa3ccf007575f04c5a6aa318c22", size = 183111, upload-time = "2025-03-05T20:02:40.595Z" },
    { url = "https://files.pythonhosted.org/packages/93/53/9a87ee494a51bf63e4ec9241c1ccc4f7c2f45fff85d5bde2ff74fcb68b9e/websockets-15.0.1-cp313-cp313-manylinux_2_5_i686.manylinux1_i686.manylinux_2_17_i686.manylinux2014_i686.whl", hash = "sha256:3c714d2fc58b5ca3e285461a4cc0c9a66bd0e24c5da9911e30158286c9b5be7f", size = 182054, upload-time = "2025-03-05T20:02:41.926Z" },
    { url = "https://files.pythonhosted.org/packages/ff/b2/83a6ddf56cdcbad4e3d841fcc55d6ba7d19aeb89c50f24dd7e859ec0805f/websockets-15.0.1-cp313-cp313-manylinux_2_5_x86_64.manylinux1_x86_64.manylinux_2_17_x86_64.manylinux2014_x86_64.whl", hash = "sha256:0f3c1e2ab208db911594ae5b4f79addeb3501604a165019dd221c0bdcabe4db8", size = 182496, upload-time = "2025-03-05T20:02:43.304Z" },
    { url = "https://files.pythonhosted.org/packages/98/41/e7038944ed0abf34c45aa4635ba28136f06052e08fc2168520bb8b25149f/websockets-15.0.1-cp313-cp313-musllinux_1_2_aarch64.whl", hash = "sha256:229cf1d3ca6c1804400b0a9790dc66528e08a6a1feec0d5040e8b9eb14422375", size = 182829, upload-time = "2025-03-05T20:02:48.812Z" },
    { url = "https://files.pythonhosted.org/packages/e0/17/de15b6158680c7623c6ef0db361da965ab25d813ae54fcfeae2e5b9ef910/websockets-15.0.1-cp313-cp313-musllinux_1_2_i686.whl", hash = "sha256:756c56e867a90fb00177d530dca4b097dd753cde348448a1012ed6c5131f8b7d", size = 182217, upload-time = "2025-03-05T20:02:50.14Z" },
    { url = "https://files.pythonhosted.org/packages/33/2b/1f168cb6041853eef0362fb9554c3824367c5560cbdaad89ac40f8c2edfc/websockets-15.0.1-cp313-cp313-musllinux_1_2_x86_64.whl", hash = "sha256:558d023b3df0bffe50a04e710bc87742de35060580a293c2a984299ed83bc4e4", size = 182195, upload-time = "2025-03-05T20:02:51.561Z" },
    { url = "https://files.pythonhosted.org/packages/86/eb/20b6cdf273913d0ad05a6a14aed4b9a85591c18a987a3d47f20fa13dcc47/websockets-15.0.1-cp313-cp313-win32.whl", hash = "sha256:ba9e56e8ceeeedb2e080147ba85ffcd5cd0711b89576b83784d8605a7df455fa", size = 176393, upload-time = "2025-03-05T20:02:53.814Z" },
    { url = "https://files.pythonhosted.org/packages/1b/6c/c65773d6cab416a64d191d6ee8a8b1c68a09970ea6909d16965d26bfed1e/websockets-15.0.1-cp313-cp313-win_amd64.whl", hash = "sha256:e09473f095a819042ecb2ab9465aee615bd9c2028e4ef7d933600a8401c79561", size = 176837, upload-time = "2025-03-05T20:02:55.237Z" },
    { url = "https://files.pythonhosted.org/packages/fa/a8/5b41e0da817d64113292ab1f8247140aac61cbf6cfd085d6a0fa77f4984f/websockets-15.0.1-py3-none-any.whl", hash = "sha256:f7a866fbc1e97b5c617ee4116daaa09b722101d4a3c170c787450ba409f9736f", size = 169743, upload-time = "2025-03-05T20:03:39.41Z" },
]<|MERGE_RESOLUTION|>--- conflicted
+++ resolved
@@ -491,19 +491,12 @@
     { name = "asyncpg" },
     { name = "celery" },
     { name = "divbase-lib" },
-<<<<<<< HEAD
-=======
-    { name = "divbase-worker" },
     { name = "emails" },
->>>>>>> 02893080
     { name = "fastapi", extra = ["standard"] },
     { name = "flower" },
     { name = "httpx" },
-<<<<<<< HEAD
+    { name = "jinja2" },
     { name = "psycopg", extra = ["binary"] },
-=======
-    { name = "jinja2" },
->>>>>>> 02893080
     { name = "pwdlib", extra = ["argon2"] },
     { name = "pyjwt" },
     { name = "redis" },
@@ -517,19 +510,12 @@
     { name = "asyncpg", specifier = ">=0.30.0,<1" },
     { name = "celery", specifier = ">=5.5.3,<6" },
     { name = "divbase-lib", editable = "packages/divbase-lib" },
-<<<<<<< HEAD
-=======
-    { name = "divbase-worker", editable = "packages/divbase-worker" },
     { name = "emails", specifier = ">=0.6,<1" },
->>>>>>> 02893080
     { name = "fastapi", extras = ["standard"], specifier = ">=0.115.12,<0.116" },
     { name = "flower", specifier = ">=2.0.0,<3" },
     { name = "httpx", specifier = ">=0.28.1,<1" },
-<<<<<<< HEAD
+    { name = "jinja2", specifier = ">=3.1.6,<4" },
     { name = "psycopg", extras = ["binary"], specifier = ">=3.2.12,<4" },
-=======
-    { name = "jinja2", specifier = ">=3.1.6,<4" },
->>>>>>> 02893080
     { name = "pwdlib", extras = ["argon2"], specifier = ">=0.2.1,<1" },
     { name = "pyjwt", specifier = ">=2.10.1,<3" },
     { name = "redis", specifier = ">=4.5.0,<5" },
