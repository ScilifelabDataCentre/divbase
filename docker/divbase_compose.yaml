--- conflicted
+++ resolved
@@ -41,15 +41,9 @@
     environment: &worker-env
       - CELERY_BROKER_URL=pyamqp://guest@rabbitmq:5672//
       - CELERY_RESULT_BACKEND=redis://redis:6379/0
-<<<<<<< HEAD
       - DIVBASE_S3_ACCESS_KEY=minioadmin
       - DIVBASE_S3_SECRET_KEY=badpassword
-    volumes:
-=======
-      - DIVBASE_ACCESS_KEY=minioadmin
-      - DIVBASE_SECRET_KEY=badpassword
     volumes: &worker-volumes
->>>>>>> a74be715
       - ../src:/app/src
     command: ["-Q", "quick,celery", "--hostname=worker-quick@%h", "--concurrency=4"] #-Q "celery" is the default queue, so let the quick worker also handle it to avoid issues with tasks not being picked up
   worker-long:
