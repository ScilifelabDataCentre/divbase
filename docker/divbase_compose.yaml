--- conflicted
+++ resolved
@@ -45,8 +45,6 @@
       - DIVBASE_SECRET_KEY=badpassword
     volumes:
       - ../src:/app/src
-<<<<<<< HEAD
-      - ..:/app
     command: ["-Q", "quick,celery", "--hostname=worker-quick@%h", "--concurrency=4"] #-Q "celery" is the default queue, so let the quick worker also handle it to avoid issues with tasks not being picked up
   worker-long:
     build:
@@ -66,12 +64,11 @@
     environment:
       - CELERY_BROKER_URL=pyamqp://guest@rabbitmq:5672//
       - CELERY_RESULT_BACKEND=redis://redis:6379/0
+      - DIVBASE_ACCESS_KEY=minioadmin
+      - DIVBASE_SECRET_KEY=badpassword
     volumes:
       - ../src:/app/src
-      - ..:/app
     command: ["-Q", "long", "--hostname=worker-long@%h", "--concurrency=4"]
-=======
->>>>>>> 1d6dd6f6
   flower:
     build:
       context: ..
