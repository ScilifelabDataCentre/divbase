--- conflicted
+++ resolved
@@ -11,20 +11,15 @@
     "asyncpg>=0.30.0,<1",
     "pyjwt>=2.10.1,<3",
     "pwdlib[argon2]>=0.2.1,<1",
-<<<<<<< HEAD
+    "starlette-admin>=0.15.1,<1",
+    "emails>=0.6,<1",
+    "jinja2>=3.1.6,<4",
     "celery>=5.5.3,<6",
     "redis>=4.5.0,<5",
     "flower>=2.0.0,<3",
     "divbase-lib",
     "psycopg[binary]>=3.2.12,<4",
-=======
-    "starlette-admin>=0.15.1,<1",
-    "emails>=0.6,<1",
-    "jinja2>=3.1.6,<4",
-    "divbase-lib",
-    "divbase-worker",
 
->>>>>>> 02893080
 ]
 
 [build-system]
