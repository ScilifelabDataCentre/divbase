--- conflicted
+++ resolved
@@ -152,12 +152,7 @@
     """Run a sample metadata query task as a Celery task."""
     task_id = sample_metadata_query_task.request.id
 
-<<<<<<< HEAD
-    try:
-        s3_file_manager = create_s3_file_manager(url=S3_ENDPOINT_URL)
-=======
-    s3_file_manager = create_s3_file_manager(url="http://minio:9000")
->>>>>>> 3d831054
+    s3_file_manager = create_s3_file_manager(url=S3_ENDPOINT_URL)
 
     metadata_path = _download_sample_metadata(
         metadata_tsv_name=metadata_tsv_name, bucket_name=bucket_name, s3_file_manager=s3_file_manager
@@ -177,8 +172,47 @@
     )
 
     try:
-        os.remove(metadata_path)
-        logger.info(f"Deleted metadata file {metadata_path} from worker.")
+        s3_file_manager = create_s3_file_manager(url=S3_ENDPOINT_URL)
+
+        metadata_path = _download_sample_metadata(
+            metadata_tsv_name=metadata_tsv_name, bucket_name=bucket_name, s3_file_manager=s3_file_manager
+        )
+
+        with SyncSessionLocal() as db:
+            vcf_dimensions_data = get_vcf_metadata_by_project(project_id=project_id, db=db)
+
+        if not vcf_dimensions_data.get("vcf_files"):
+            return {
+                "status": "error",
+                "error": f"No VCF dimensions indexed for project '{bucket_name}'. Please run 'divbase-cli dimensions update --project {bucket_name}' first.",
+                "type": "VCFDimensionsMissingError",
+                "task_id": task_id,
+            }
+
+        metadata_result = run_sidecar_metadata_query(
+            file=metadata_path,
+            filter_string=tsv_filter,
+            project_id=project_id,
+            vcf_dimensions_data=vcf_dimensions_data,
+        )
+
+        try:
+            os.remove(metadata_path)
+            logger.info(f"Deleted metadata file {metadata_path} from worker.")
+        except Exception as e:
+            logger.warning(f"Could not delete metadata file {metadata_path}: {e}")
+
+        result = dataclasses.asdict(metadata_result)
+        result["status"] = "completed"
+        result["task_id"] = task_id
+
+        logger.info(
+            f"Metadata query completed: {len(metadata_result.unique_sample_ids)} samples "
+            f"mapped to {len(metadata_result.unique_filenames)} VCF files"
+        )
+
+        return result
+
     except Exception as e:
         logger.warning(f"Could not delete metadata file {metadata_path}: {e}")
 
@@ -217,16 +251,7 @@
         vcf_dimensions_data = get_vcf_metadata_by_project(project_id=project_id, db=db)
 
     if not vcf_dimensions_data.get("vcf_files"):
-<<<<<<< HEAD
-        # TODO - should this return a dict with status error instead?
-        raise ValueError(
-            f"The VCF dimensions index in project '{project_name}' is missing or empty. "
-            "Please ensure that there are VCF files in the project and run:\n"
-            "'divbase-cli dimensions update --project <project_name>'\n"
-        )
-=======
-        raise VCFDimensionsEntryMissingError(project_name=bucket_name)
->>>>>>> 3d831054
+        raise VCFDimensionsEntryMissingError(project_name=project_name)
 
     latest_versions_of_bucket_files = s3_file_manager.latest_version_of_all_files(bucket_name=bucket_name)
 
