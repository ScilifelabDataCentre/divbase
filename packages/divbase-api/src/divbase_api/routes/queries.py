"""
API routes for query operations.
"""

import logging
import sys

from fastapi import APIRouter, Depends, HTTPException, status
from sqlalchemy.ext.asyncio import AsyncSession

from divbase_api.api_config import settings
from divbase_api.crud.projects import has_required_role
from divbase_api.crud.task_history import record_pending_task
from divbase_api.db import get_db
from divbase_api.deps import get_project_member
from divbase_api.exceptions import AuthorizationError, VCFDimensionsEntryMissingError
from divbase_api.models.projects import ProjectDB, ProjectRoles
from divbase_api.models.users import UserDB
from divbase_api.worker.tasks import (
    bcftools_pipe_task,
    sample_metadata_query_task,
)
from divbase_lib.api_schemas.queries import (
    BcftoolsQueryKwargs,
    BcftoolsQueryRequest,
    SampleMetadataQueryKwargs,
    SampleMetadataQueryRequest,
    SampleMetadataQueryTaskResult,
)

logging.basicConfig(level=settings.api.log_level, handlers=[logging.StreamHandler(sys.stdout)])

logger = logging.getLogger(__name__)

query_router = APIRouter()

# TODO harmonize function names


@query_router.post(
    "/sample-metadata/projects/{project_name}",
    status_code=status.HTTP_200_OK,
    response_model=SampleMetadataQueryTaskResult,
)
async def sample_metadata_query(
    sample_metadata_query_request: SampleMetadataQueryRequest,
    project_name: str,
    project_and_user_and_role: tuple[ProjectDB, UserDB, ProjectRoles] = Depends(get_project_member),
    db: AsyncSession = Depends(get_db),
) -> SampleMetadataQueryTaskResult:
    """
    Submit a sample metadata query for the specified project.
    """
    project, current_user, role = project_and_user_and_role

    if not has_required_role(role, ProjectRoles.EDIT):
        raise AuthorizationError("You don't have permission to query this project.")

    task_kwargs = SampleMetadataQueryKwargs(
        tsv_filter=sample_metadata_query_request.tsv_filter,
        metadata_tsv_name=sample_metadata_query_request.metadata_tsv_name,
        bucket_name=project.bucket_name,
        project_id=project.id,
        user_name=current_user.email,
    )

    results = sample_metadata_query_task.apply_async(kwargs=task_kwargs.model_dump())
    await record_pending_task(db=db, task_id=results.id, user_id=current_user.id, project_id=project.id)

    try:
        result_dict = results.get(timeout=10)
    except VCFDimensionsEntryMissingError:
        # Catch and raise anew to avoid duplications in the error message
        raise VCFDimensionsEntryMissingError(project_name=project.name) from None
    except Exception as e:
        error_msg = str(e)
        raise HTTPException(status_code=500, detail=error_msg) from e

    return SampleMetadataQueryTaskResult(**result_dict)


@query_router.post("/bcftools-pipe/projects/{project_name}", status_code=status.HTTP_201_CREATED)
async def create_bcftools_jobs(
    bcftools_query_request: BcftoolsQueryRequest,
    project_name: str,
    project_and_user_and_role: tuple[ProjectDB, UserDB, ProjectRoles] = Depends(get_project_member),
    db: AsyncSession = Depends(get_db),
) -> str:
    """
    Create a new bcftools query job for the specified project.
    """
    project, current_user, role = project_and_user_and_role

    if not has_required_role(role, ProjectRoles.EDIT):
        raise AuthorizationError("You don't have permission to query this project.")

<<<<<<< HEAD
    task_kwargs = {
        "tsv_filter": tsv_filter,
        "command": command,
        "metadata_tsv_name": metadata_tsv_name,
        "bucket_name": project.bucket_name,
        "project_id": project.id,
        "project_name": project.name,
        "user_name": current_user.email,
    }

    results = bcftools_pipe_task.apply_async(kwargs=task_kwargs)
=======
    task_kwargs = BcftoolsQueryKwargs(
        tsv_filter=bcftools_query_request.tsv_filter,
        command=bcftools_query_request.command,
        metadata_tsv_name=bcftools_query_request.metadata_tsv_name,
        bucket_name=project.bucket_name,
        project_id=project.id,
        user_name=current_user.email,
    )

    results = bcftools_pipe_task.apply_async(kwargs=task_kwargs.model_dump())
    await record_pending_task(db=db, task_id=results.id, user_id=current_user.id, project_id=project.id)
>>>>>>> 3d831054
    return results.id<|MERGE_RESOLUTION|>--- conflicted
+++ resolved
@@ -94,19 +94,6 @@
     if not has_required_role(role, ProjectRoles.EDIT):
         raise AuthorizationError("You don't have permission to query this project.")
 
-<<<<<<< HEAD
-    task_kwargs = {
-        "tsv_filter": tsv_filter,
-        "command": command,
-        "metadata_tsv_name": metadata_tsv_name,
-        "bucket_name": project.bucket_name,
-        "project_id": project.id,
-        "project_name": project.name,
-        "user_name": current_user.email,
-    }
-
-    results = bcftools_pipe_task.apply_async(kwargs=task_kwargs)
-=======
     task_kwargs = BcftoolsQueryKwargs(
         tsv_filter=bcftools_query_request.tsv_filter,
         command=bcftools_query_request.command,
@@ -114,9 +101,9 @@
         bucket_name=project.bucket_name,
         project_id=project.id,
         user_name=current_user.email,
+        project_name=project.name,
     )
 
     results = bcftools_pipe_task.apply_async(kwargs=task_kwargs.model_dump())
     await record_pending_task(db=db, task_id=results.id, user_id=current_user.id, project_id=project.id)
->>>>>>> 3d831054
     return results.id