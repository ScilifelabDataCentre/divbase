"""
Setup for pytest fixtures for e2e testing of the CLI commands.

Pytest fixtures set up (and tear down) a test environment with the full DivBase stack running locally,

The S3FileManager class is patched in all tests to use this test MinIO server,
it is autoused, so it does not need to be specified in each test.
"""

import logging
from pathlib import Path

import pytest
from typer.testing import CliRunner

from divbase_cli.cli_config import cli_settings
from divbase_cli.divbase_cli import app

runner = CliRunner()

logger = logging.getLogger(__name__)


@pytest.fixture
def tmp_config_path(tmp_path):
    """
    Fixture to provide a path to where the a configuration can be created.
    """
    return tmp_path / "test_config.yaml"


@pytest.fixture
def logged_out_user_with_fresh_config():
    """
    Fixture to provide a user with a fresh config file that is not logged in anywhere.
    """
    # ensure no config or tokens file exist before test
    cli_settings.CONFIG_PATH.unlink(missing_ok=True)
    cli_settings.TOKENS_PATH.unlink(missing_ok=True)

    # create fresh config file
    result = runner.invoke(app, "config create")
    assert result.exit_code == 0
    assert cli_settings.CONFIG_PATH.exists(), "Config file was not created at the temporary path"

    yield

    # clean up after test, delete config and tokens file
    cli_settings.CONFIG_PATH.unlink(missing_ok=True)
    cli_settings.TOKENS_PATH.unlink(missing_ok=True)


@pytest.fixture
def logged_out_user_with_existing_config(CONSTANTS):
    """
    Fixture to provide a NOT logged in user with an "existing" user configuration file with
    some existing projects and a default project set.
    """
    # ensure no config or tokens file exist before test
    cli_settings.CONFIG_PATH.unlink(missing_ok=True)
    cli_settings.TOKENS_PATH.unlink(missing_ok=True)

    create_command = "config create"
    result = runner.invoke(app, create_command)
    assert result.exit_code == 0
    assert cli_settings.CONFIG_PATH.exists(), "Config file was not created at the temporary path"

    for project in CONSTANTS["PROJECT_TO_BUCKET_MAP"]:
        add_command = f"config add-project {project}"
        result = runner.invoke(app, add_command)
        assert result.exit_code == 0

    set_default_command = f"config set-default {CONSTANTS['DEFAULT_PROJECT']}"
    result = runner.invoke(app, set_default_command)
    assert result.exit_code == 0

    yield

    # clean up after test, delete config and tokens file
    cli_settings.CONFIG_PATH.unlink(missing_ok=True)
    cli_settings.TOKENS_PATH.unlink(missing_ok=True)


@pytest.fixture
def logged_in_admin_with_existing_config(CONSTANTS):
    """Fixture to provide a logged in admin user with existing config."""
    yield from _create_logged_in_user_fixture("admin")(CONSTANTS)


@pytest.fixture
def logged_in_read_user_with_existing_config(CONSTANTS):
    """Fixture to provide a logged in read user with existing config."""
    yield from _create_logged_in_user_fixture("read user")(CONSTANTS)


@pytest.fixture
def logged_in_edit_user_with_existing_config(CONSTANTS):
    """Fixture to provide a logged in edit user with existing config."""
    yield from _create_logged_in_user_fixture("edit user")(CONSTANTS)


@pytest.fixture
def logged_in_manage_user_with_existing_config(CONSTANTS):
    """Fixture to provide a logged in manage user with existing config."""
    yield from _create_logged_in_user_fixture("manage user")(CONSTANTS)


@pytest.fixture
def logged_in_edit_user_query_project_only_with_existing_config(CONSTANTS):
    """Fixture to provide a logged in edit user (who only belongs to query-project) with existing config."""
    yield from _create_logged_in_user_fixture("edit user query-project only")(CONSTANTS)


@pytest.fixture
def logged_in_manage_user_query_project_only_with_existing_config(CONSTANTS):
    """Fixture to provide a logged in manage user (who only belongs to query-project) with existing config."""
    yield from _create_logged_in_user_fixture("manage user query-project only")(CONSTANTS)


def _create_logged_in_user_fixture(user_type: str):
    """
    Factory function to create a logged-in user fixture for a specific user type.

    Args:
        user_type: One of "admin", "read user", "edit user", "manage user"
    """

    def factory(CONSTANTS):
        # ensure no config or tokens file exist before test
        cli_settings.CONFIG_PATH.unlink(missing_ok=True)
        cli_settings.TOKENS_PATH.unlink(missing_ok=True)

<<<<<<< HEAD
    for project in CONSTANTS["PROJECT_TO_BUCKET_MAP"]:
        add_command = f"config add-project {project}"
        result = runner.invoke(app, add_command)
=======
        create_command = "config create"
        result = runner.invoke(app, create_command)
>>>>>>> 3d831054
        assert result.exit_code == 0
        assert cli_settings.CONFIG_PATH.exists(), "Config file was not created at the temporary path"

        for project in CONSTANTS["PROJECT_CONTENTS"]:
            add_command = f"config add-project {project}"
            result = runner.invoke(app, add_command)
            assert result.exit_code == 0

        set_default_command = f"config set-default {CONSTANTS['DEFAULT_PROJECT']}"
        result = runner.invoke(app, set_default_command)
        assert result.exit_code == 0

        # Get credentials based on user type
        if user_type == "admin":
            user_creds = CONSTANTS["ADMIN_CREDENTIALS"]
        else:
            user_creds = CONSTANTS["TEST_USERS"][user_type]

        login_command = f"auth login {user_creds['email']} --password {user_creds['password']}"
        result = runner.invoke(app, login_command)
        assert result.exit_code == 0, f"Login failed: {result.output}"

        yield

        # clean up after test, delete config and tokens file
        cli_settings.CONFIG_PATH.unlink(missing_ok=True)
        cli_settings.TOKENS_PATH.unlink(missing_ok=True)

    return factory


@pytest.fixture
def fixtures_dir():
    """Path to the fixtures directory."""
    return Path(__file__).parent.parent / "fixtures"<|MERGE_RESOLUTION|>--- conflicted
+++ resolved
@@ -130,18 +130,12 @@
         cli_settings.CONFIG_PATH.unlink(missing_ok=True)
         cli_settings.TOKENS_PATH.unlink(missing_ok=True)
 
-<<<<<<< HEAD
-    for project in CONSTANTS["PROJECT_TO_BUCKET_MAP"]:
-        add_command = f"config add-project {project}"
-        result = runner.invoke(app, add_command)
-=======
         create_command = "config create"
         result = runner.invoke(app, create_command)
->>>>>>> 3d831054
         assert result.exit_code == 0
         assert cli_settings.CONFIG_PATH.exists(), "Config file was not created at the temporary path"
 
-        for project in CONSTANTS["PROJECT_CONTENTS"]:
+        for project in CONSTANTS["PROJECT_TO_BUCKET_MAP"]:
             add_command = f"config add-project {project}"
             result = runner.invoke(app, add_command)
             assert result.exit_code == 0
